"""
pymc.distributions

A collection of common probability distributions. The objects associated
with a distribution called 'dist' are:

  dist_like : function
    The log-likelihood function corresponding to dist. PyMC's convention
    is to sum the log-likelihoods of multiple input values, so all
    log-likelihood functions return a single float.
  rdist : function
    The random variate generator corresponding to dist. These take a
    'size' argument indicating how many variates should be generated.
  dist_expval : function
    Computes the expected value of a dist-distributed variable.
  Dist : Stochastic subclass
    Instances have dist_like as their log-probability function
    and rdist as their random function.
"""

#-------------------------------------------------------------------
# Decorate fortran functions from pymc.flib to ease argument passing
#-------------------------------------------------------------------
# TODO: Add exponweib_expval
# TODO: categorical, mvhypergeometric
# TODO: __all__

__docformat__='reStructuredText'

import flib
import pymc
import numpy as np
from Node import ZeroProbability
from PyMCObjects import Stochastic, Deterministic
from CommonDeterministics import Lambda
from numpy import pi
import pdb
import utils
import warnings

poiscdf = np.vectorize(lambda a, x: flib.gammq(a,x))

# Import utility functions
import inspect, types
from copy import copy
random_number = np.random.random
inverse = np.linalg.pinv

class ArgumentError(AttributeError):
    """Incorrect class argument"""
    pass

sc_continuous_distributions = ['bernoulli', 'beta', 'cauchy', 'chi2', 'degenerate',
'exponential', 'exponweib', 'gamma', 'half_normal', 'hypergeometric',
'inverse_gamma', 'laplace', 'logistic', 'lognormal', 'normal', 't', 'uniform',
'weibull','skew_normal', 'truncated_normal', 'von_mises']

sc_discrete_distributions = ['binomial', 'geometric', 'poisson', 'negative_binomial', 'categorical', 'discrete_uniform', 'truncated_poisson']

mv_continuous_distributions = ['dirichlet','inverse_wishart','mv_normal','mv_normal_cov','mv_normal_chol','wishart','wishart_cov']

mv_discrete_distributions = ['multivariate_hypergeometric','multinomial']


availabledistributions = sc_continuous_distributions + sc_discrete_distributions + mv_continuous_distributions + mv_discrete_distributions

# Changes lower case, underscore-separated names into "Class style" capitalized names
# For example, 'negative_binomial' becomes 'NegativeBinomial'
capitalize = lambda name: ''.join([s.capitalize() for s in name.split('_')])


# ============================================================================================
# = User-accessible function to convert a logp and random function to a Stochastic subclass. =
# ============================================================================================


def bind_size(randfun, shape):
    def newfun(*args, **kwargs):
        return randfun(size=shape, *args, **kwargs)
    newfun.scalar_version = randfun
    return newfun

def value(a):
    if isinstance(a,pymc.Variable):
        return a.value
    else:
        return a

def new_dist_class(*new_class_args):
    """
    Returns a new class from a distribution.

    :Parameters:
      dtype : numpy dtype
        The dtype values of instances of this class.
      name : string
        Name of the new class.
      parent_names : list of strings
        The labels of the parents of this class.
      parents_default : list
        The default values of parents.
      docstr : string
        The docstring of this class.
      logp : function
        The log-probability function for this class.
      random : function
        The random function for this class.
      mv : boolean
        A flag indicating whether this class represents array-valued
        variables.

      .. note::
        stochastic_from_dist provides a higher-level version.

      :SeeAlso:
        stochastic_from_dist
    """

    (dtype, name, parent_names, parents_default, docstr, logp, random, mv) = new_class_args
    class new_class(Stochastic):
        __doc__ = docstr
        def __init__(self, *args, **kwds):
            (dtype, name, parent_names, parents_default, docstr, logp, random, mv) = new_class_args
            parents=parents_default

            # Figure out what argument names are needed.
            arg_keys = ['name', 'parents', 'value', 'observed', 'size', 'trace', 'rseed', 'doc', 'debug', 'plot', 'verbose']
            arg_vals = [None, parents, None, False, None, True, True, None, False, None, None]
            if kwds.has_key('isdata'):
                warnings.warn('"isdata" is deprecated, please use "observed" instead.')
                kwds['observed'] = kwds['isdata']
                pass


            # No size argument allowed for multivariate distributions.
            if mv:
                arg_keys.pop(4)
                arg_vals.pop(4)

            arg_dict_out = dict(zip(arg_keys, arg_vals))
            args_needed = ['name'] + parent_names + arg_keys[2:]

            # Sort positional arguments
            for i in xrange(len(args)):
                try:
                    k = args_needed.pop(0)
                    if k in parent_names:
                        parents[k] = args[i]
                    else:
                        arg_dict_out[k] = args[i]
                except:
                    raise ValueError, 'Too many positional arguments provided. Arguments for class ' + self.__class__.__name__ + ' are: ' + str(all_args_needed)


            # Sort keyword arguments
            for k in args_needed:
                if k in parent_names:
                    try:
                        parents[k] = kwds.pop(k)
                    except:
                        if k in parents_default:
                            parents[k] = parents_default[k]
                        else:
                            raise ValueError, 'No value given for parent ' + k
                elif k in arg_dict_out.keys():
                    try:
                        arg_dict_out[k] = kwds.pop(k)
                    except:
                        pass

            # Remaining unrecognized arguments raise an error.
            if len(kwds) > 0:
                raise TypeError, 'Keywords '+ str(kwds.keys()) + ' not recognized. Arguments recognized are ' + str(args_needed)

        # Determine size desired for scalar variables.
        # Notes
        # -----
        # Case | init_val     | parents       | size | value.shape | bind size
        # ------------------------------------------------------------------
        # 1.1  | None         | scalars       | None | 1           | 1
        # 1.2  | None         | scalars       | n    | n           | n
        # 1.3  | None         | n             | None | n           | 1
        # 1.4  | None         | n             | n(m) | n (Error)   | 1 (-)
        # 2.1  | scalar       | scalars       | None | 1           | 1
        # 2.2  | scalar       | scalars       | n    | n           | n
        # 2.3  | scalar       | n             | None | n           | 1
        # 2.4  | scalar       | n             | n(m) | n (Error)   | 1 (-)
        # 3.1  | n            | scalars       | None | n           | n
        # 3.2  | n            | scalars       | n(m) | n (Error)   | n (-)
        # 3.3  | n            | n             | None | n           | 1
        # 3.4  | n            | n             | n(m) | n (Error)   | 1 (-)

            if not mv:

                shape = arg_dict_out.pop('size')
                shape = None if shape is None else tuple(np.atleast_1d(shape))

                init_val = arg_dict_out['value']
                init_val_shape = None if init_val is None else np.shape(init_val)

                pv = [np.shape(value(v)) for v in parents.values()]
                biggest_parent = np.argmax([np.prod(v) for v in pv])
                parents_shape = pv[biggest_parent]

                # Scalar parents can support any shape.
                if np.prod(parents_shape) <= 1:
                    parents_shape = None

                def shape_error():
                    raise ValueError, 'Shapes are incompatible: value %s, largest parent %s, shape argument %s'%(shape, init_val_shape, parents_shape)

                if init_val_shape is not None and shape is not None and init_val_shape != shape:
                    shape_error()

                given_shape = init_val_shape or shape
                bindshape = given_shape or parents_shape

                # Check consistency of bindshape and parents_shape
                if parents_shape is not None:
                    # Uncomment to leave broadcasting completely up to NumPy's random functions
                    # if bindshape[-np.alen(parents_shape):]!=parents_shape:
                    # Uncomment to limit broadcasting flexibility to what the Fortran likelihoods can handle.
                    if bindshape!=parents_shape:
                        shape_error()

                if random is not None:
                    random = bind_size(random, bindshape)
                    pv = (pymc.DictContainer(parents).value)
                    test_val = random(**pv)

            elif 'size' in kwds.keys():
                raise ValueError, 'No size argument allowed for multivariate stochastic variables.'


            # Call base class initialization method
            if arg_dict_out.pop('debug'):
                logp = debug_wrapper(logp)
                random = debug_wrapper(random)
            else:
                Stochastic.__init__(self, logp=logp, random=random, dtype=dtype, **arg_dict_out)

    new_class.__name__ = name
    new_class.parent_names = parent_names

    return new_class


def stochastic_from_dist(name, logp, random=None, dtype=np.float, mv=False):
    """
    Return a Stochastic subclass made from a particular distribution.

    :Parameters:
      name : string
        The name of the new class.
      logp : function
        The log-probability function.
      random : function
        The random function
      dtype : numpy dtype
        The dtype of values of instances.
      mv : boolean
        A flag indicating whether this class represents
        array-valued variables.

    :Example:
      >>> Exponential = stochastic_from_dist('exponential',
                                              logp=exponential_like,
                                              random=rexponential,
                                              dtype=np.float,
                                              mv=False)
      >>> A = Exponential(self_name, value, beta)

    .. note::
      new_dist_class is a more flexible class factory. Also consider
      subclassing Stochastic directly.

    :SeeAlso:
      new_dist_class
    """

    (args, varargs, varkw, defaults) = inspect.getargspec(logp)
    parent_names = args[1:]
    try:
        parents_default = dict(zip(args[-len(defaults):], defaults))
    except TypeError: # No parents at all.
        parents_default = {}

    name = capitalize(name)

    # Build docstring from distribution
    docstr = name[0]+' = '+name + '(name, '+', '.join(parent_names)+', value=None, observed=False,'
    if not mv:
        docstr += ' size=1,'
    docstr += ' trace=True, rseed=True, doc=None, verbose=None, debug=False)\n\n'
    docstr += 'Stochastic variable with '+name+' distribution.\nParents are: '+', '.join(parent_names) + '.\n\n'
    docstr += 'Docstring of log-probability function:\n'
    docstr += logp.__doc__

    logp=valuewrapper(logp)
    return new_dist_class(dtype, name, parent_names, parents_default, docstr, logp, random, mv)


#-------------------------------------------------------------
# Light decorators
#-------------------------------------------------------------

def Vectorize(f):
    """
    Wrapper to vectorize a scalar function.
    """

    return np.vectorize(f)

def randomwrap(func):
    """
    Decorator for random value generators

    Allows passing of sequence of parameters, as well as a size argument.


    Convention:

      - If size=1 and the parameters are all scalars, return a scalar.
      - If size=1, the random variates are 1D.
      - If the parameters are scalars and size > 1, the random variates are 1D.
      - If size > 1 and the parameters are sequences, the random variates are
        aligned as (size, max(length)), where length is the parameters size.


    :Example:
      >>> rbernoulli(.1)
      0
      >>> rbernoulli([.1,.9])
      asarray([0, 1])
      >>> rbernoulli(.9, size=2)
      asarray([1, 1])
      >>> rbernoulli([.1,.9], 2)
      asarray([[0, 1],
             [0, 1]])
    """

    # Find the order of the arguments.
    refargs, varargs, varkw, defaults = inspect.getargspec(func)
    #vfunc = np.vectorize(self.func)
    npos = len(refargs)-len(defaults) # Number of pos. arg.
    nkwds = len(defaults) # Number of kwds args.
    mv = func.__name__[1:] in mv_continuous_distributions + mv_discrete_distributions

    # Use the NumPy random function directly if this is not a multivariate distribution
    if not mv:
        return func

    def wrapper(*args, **kwds):
        # First transform keyword arguments into positional arguments.
        n = len(args)
        if nkwds > 0:
            args = list(args)
            for i,k in enumerate(refargs[n:]):
                if k in kwds.keys():
                    args.append(kwds[k])
                else:
                    args.append(defaults[n-npos+i])

        r = [];s=[];largs=[];nr = args[-1]
        length = [np.atleast_1d(a).shape[0] for a in args]
        dimension = [np.atleast_1d(a).ndim for a in args]
        N = max(length)
        if len(set(dimension))>2:
            raise 'Dimensions do not agree.'
        # Make sure all elements are iterable and have consistent lengths, ie
        # 1 or n, but not m and n.

        for arg, s in zip(args, length):
            t = type(arg)
            arr = np.empty(N, type)
            if s == 1:
                arr.fill(arg)
            elif s == N:
                arr = np.asarray(arg)
            else:
                raise RuntimeError, 'Arguments size not allowed: %s.' % s
            largs.append(arr)

        if mv and N >1 and max(dimension)>1 and nr>1:
            raise 'Multivariate distributions cannot take s>1 and multiple values.'

        if mv:
            for i, arg in enumerate(largs[:-1]):
                largs[0] = np.atleast_2d(arg)

        for arg in zip(*largs):
            r.append(func(*arg))

        size = arg[-1]
        vec_stochastics = len(r)>1
        if mv:
            if nr == 1:
                return r[0]
            else:
                return np.vstack(r)
        else:
            if size > 1 and vec_stochastics:
                return np.atleast_2d(r).transpose()
            elif vec_stochastics or size > 1:
                return np.concatenate(r)
            else: # Scalar case
                return r[0][0]

    wrapper.__doc__ = func.__doc__
    wrapper.__name__ = func.__name__
    return wrapper

def debugwrapper(func, name):
    # Wrapper to debug distributions

    import pdb

    def wrapper(*args, **kwargs):

        print 'Debugging inside %s:' % name
        print '\tPress \'s\' to step into function for debugging'
        print '\tCall \'args\' to list function arguments'

        # Set debugging trace
        pdb.set_trace()

        # Call function
        return func(*args, **kwargs)

    return wrapper


#-------------------------------------------------------------
# Utility functions
#-------------------------------------------------------------

def constrain(value, lower=-np.Inf, upper=np.Inf, allow_equal=False):
    """
    Apply interval constraint on stochastic value.
    """

    ok = flib.constrain(value, lower, upper, allow_equal)
    if ok == 0:
        raise ZeroProbability

def standardize(x, loc=0, scale=1):
    """
    Standardize x

    Return (x-loc)/scale
    """

    return flib.standardize(x,loc,scale)

# ==================================
# = vectorize causes memory leaks. =
# ==================================
# @Vectorize
def gammaln(x):
    """
    Logarithm of the Gamma function
    """

    return flib.gamfun(x)

def expand_triangular(X,k):
    """
    Expand flattened triangular matrix.
    """

    X = X.tolist()
    # Unflatten matrix
    Y = np.asarray([[0] * i + X[i * k - (i * (i - 1)) / 2 : i * k + (k - i)] for i in range(k)])
    # Loop over rows
    for i in range(k):
        # Loop over columns
        for j in range(k):
            Y[j, i] = Y[i, j]
    return Y


# Loss functions

absolute_loss = lambda o,e: absolute(o - e)

squared_loss = lambda o,e: (o - e)**2

chi_square_loss = lambda o,e: (1.*(o - e)**2)/e

loss_functions = {'absolute':absolute_loss, 'squared':squared_loss, 'chi_square':chi_square_loss}

def GOFpoints(x,y,expval,loss):
    # Return pairs of points for GOF calculation
    return np.sum(np.transpose([loss(x, expval), loss(y, expval)]), 0)

def gofwrapper(f, loss_function='squared'):
    """
    Goodness-of-fit decorator function for likelihoods
    ==================================================
    Generates goodness-of-fit points for data likelihoods.

    Wrap function f(*args, **kwds) where f is a likelihood.

    Assume args = (x, parameter1, parameter2, ...)
    Before passing the arguments to the function, the wrapper makes sure that
    the parameters have the same shape as x.
    """

    name = f.__name__[:-5]
    # Take a snapshot of the main namespace.

    # Find the functions needed to compute the gof points.
    expval_func = eval(name+'_expval')
    random_func = eval('r'+name)

    def wrapper(*args, **kwds):
        """
        This wraps a likelihood.
        """

        """Return gof points."""

        # Calculate loss
        loss = kwds.pop('gof', loss_functions[loss_function])

        # Expected value, given parameters
        expval = expval_func(*args[1:], **kwds)
        y = random_func(size=len(args[0]), *args[1:], **kwds)
        f.gof_points = GOFpoints(args[0], y, expval, loss)

        """Return likelihood."""

        return f(*args, **kwds)


    # Assign function attributes to wrapper.
    wrapper.__doc__ = f.__doc__
    wrapper.__name__ = f.__name__
    wrapper.name = name

    return wrapper

#--------------------------------------------------------
# Statistical distributions
# random generator, expval, log-likelihood
#--------------------------------------------------------

# Autoregressive lognormal
def rarlognormal(a, sigma, rho, size=1):
    """rarnormal(a, sigma, rho)

    Autoregressive normal random variates.

    If a is a scalar, generates one series of length size.
    If a is a sequence, generates size series of the same length
    as a.
    """
    f = pymc.utils.ar1
    if np.isscalar(a):
        r = f(rho, 0, sigma, size)
    else:
        n = len(a)
        r = [f(rho, 0, sigma, n) for i in range(size)]
        if size == 1:
            r = r[0]
    return a*np.exp(r)


def arlognormal_like(x, a, sigma, rho):
    R"""arnormal(x, a, sigma, rho, beta=1)

    Autoregressive lognormal log-likelihood.

    .. math::
        x_i & = a_i \exp(e_i) \\
        e_i & = \rho e_{i-1} + \epsilon_i

    where :math:`\epsilon_i \sim N(0,\sigma)`.
    """
    return flib.arlognormal(x, np.log(a), sigma, rho, beta=1)


# Bernoulli----------------------------------------------
@randomwrap
def rbernoulli(p,size=None):
    """
    rbernoulli(p,size=1)

    Random Bernoulli variates.
    """

    return np.random.random(size)<p

def bernoulli_expval(p):
    """
    bernoulli_expval(p)

    Expected value of bernoulli distribution.
    """

    return p


def bernoulli_like(x, p):
    R"""Bernoulli log-likelihood

    The Bernoulli distribution describes the probability of successes (x=1) and
    failures (x=0).

    .. math::  f(x \mid p) = p^{x} (1-p)^{1-x}

    :Parameters:
      - `x` : Series of successes (1) and failures (0). :math:`x=0,1`
      - `p` : Probability of success. :math:`0 < p < 1`.

    :Example:
       >>> bernoulli_like([0,1,0,1], .4)
       -2.8542325496673584

    .. note::
      - :math:`E(x)= p`
      - :math:`Var(x)= p(1-p)`

    """

    return flib.bernoulli(x, p)


# Beta----------------------------------------------
@randomwrap
def rbeta(alpha, beta, size=None):
    """
    rbeta(alpha, beta, size=1)

    Random beta variates.
    """

    return np.random.beta(alpha, beta,size)

def beta_expval(alpha, beta):
    """
    beta_expval(alpha, beta)

    Expected value of beta distribution.
    """

    return 1.0 * alpha / (alpha + beta)


def beta_like(x, alpha, beta):
    R"""
    beta_like(x, alpha, beta)

    Beta log-likelihood. The conjugate prior for the parameter :math: `p` of the binomial distribution.

    .. math::
        f(x \mid \alpha, \beta) = \frac{\Gamma(\alpha + \beta)}{\Gamma(\alpha) \Gamma(\beta)} x^{\alpha - 1} (1 - x)^{\beta - 1}

    :Parameters:
      - `x` : 0 < x < 1
      - `alpha` : alpha > 0
      - `beta` : beta > 0

    :Example:
      >>> beta_like(.4,1,2)
      0.18232160806655884

    .. note::
      - :math:`E(X)=\frac{\alpha}{\alpha+\beta}`
      - :math:`Var(X)=\frac{\alpha \beta}{(\alpha+\beta)^2(\alpha+\beta+1)}`

    """
    # try:
    #     constrain(alpha, lower=0, allow_equal=True)
    #     constrain(beta, lower=0, allow_equal=True)
    #     constrain(x, 0, 1, allow_equal=True)
    # except ZeroProbability:
    #     return -np.Inf
    return flib.beta_like(x, alpha, beta)

# Binomial----------------------------------------------
@randomwrap
def rbinomial(n, p, size=None):
    """
    rbinomial(n,p,size=1)

    Random binomial variates.
    """

    return np.random.binomial(n,p,size)

def binomial_expval(n, p):
    """
    binomial_expval(n, p)

    Expected value of binomial distribution.
    """

    return p*n

def binomial_like(x, n, p):
    R"""
    binomial_like(x, n, p)

    Binomial log-likelihood.  The discrete probability distribution of the
    number of successes in a sequence of n independent yes/no experiments,
    each of which yields success with probability p.

    .. math::
        f(x \mid n, p) = \frac{n!}{x!(n-x)!} p^x (1-p)^{n-x}

    :Parameters:
      - `x` : [int] Number of successes, > 0.
      - `n` : [int] Number of Bernoulli trials, > x.
      - `p` : Probability of success in each trial, :math:`p \in [0,1]`.

    .. note::
       - :math:`E(X)=np`
       - :math:`Var(X)=np(1-p)`
    """

    return flib.binomial(x,n,p)

# Beta----------------------------------------------
@randomwrap
def rbetabin(alpha, beta, n, size=None):
    """
    rbetabin(alpha, beta, n, size=1)

    Random beta-binomial variates.
    """

    phi = np.random.beta(alpha, beta, size)
    return np.random.binomial(n,phi)

def betabin_expval(alpha, beta, n):
    """
    betabin_expval(alpha, beta)

    Expected value of beta-binomial distribution.
    """

    return n * alpha / (alpha + beta)


def betabin_like(x, alpha, beta, n):
    R"""
    betabin_like(x, alpha, beta)

    Beta-binomial log-likelihood. Equivalent to binomial random variables with probabilities drawn from a :math: `\texttt{Beta}(\alpha,\beta)` distribution.

    .. math::
        f(x \mid \alpha, \beta, n) = \frac{\Gamma(\alpha + \beta)}{\Gamma(\alpha)} \frac{\Gamma(n+1)}{\Gamma(x+1)\Gamma(n-x+1)} \frac{\Gamma(\alpha + x)\Gamma(n+\beta-x)}{\Gamma(\alpha+\beta+n)}

    :Parameters:
      - `x` : x=0,1,\ldots,n
      - `alpha` : alpha > 0
      - `beta` : beta > 0
      - `n` : n=x,x+1,\ldots

    :Example:
      >>> betabin_like(3,1,1,10)
      -2.3978952727989

    .. note::
      - :math:`E(X)=n\frac{\alpha}{\alpha+\beta}`
      - :math:`Var(X)=n\frac{\alpha \beta}{(\alpha+\beta)^2(\alpha+\beta+1)}`

    """
    return flib.betbin_like(x, alpha, beta, n)

# Categorical----------------------------------------------
# Note that because categorical elements are not ordinal, there
# is no expected value.

#@randomwrap
def rcategorical(p, size=None):
    out = flib.rcat(p, np.random.random(size=size))
    if sum(out.shape) == 1:
        return out.squeeze()
    else:
        return out

def categorical_like(x, p):
    R"""
    categorical_like(x,p)

    Categorical log-likelihood. The most general discrete distribution.

    .. math::  f(x=i \mid p) = p_i

    for :math:`i \in 0 \ldots k-1`.

    :Parameters:
      - `x` : [int] :math:`x \in 0\ldots k-1`
      - `p` : [float] :math:`p > 0`, :math:`\sum p = 1`
    """

    return flib.categorical(x, p)


# Cauchy----------------------------------------------
@randomwrap
def rcauchy(alpha, beta, size=None):
    """
    rcauchy(alpha, beta, size=1)

    Returns Cauchy random variates.
    """

    return alpha + beta*np.tan(pi*random_number(size) - pi/2.0)

def cauchy_expval(alpha, beta):
    """
    cauchy_expval(alpha, beta)

    Expected value of cauchy distribution.
    """

    return alpha

# In wikipedia, the arguments name are k, x0.
def cauchy_like(x, alpha, beta):
    R"""
    cauchy_like(x, alpha, beta)

    Cauchy log-likelihood. The Cauchy distribution is also known as the
    Lorentz or the Breit-Wigner distribution.

    .. math::
        f(x \mid \alpha, \beta) = \frac{1}{\pi \beta [1 + (\frac{x-\alpha}{\beta})^2]}

    :Parameters:
      - `alpha` : Location parameter.
      - `beta` : Scale parameter > 0.

    .. note::
       - Mode and median are at alpha.
    """

    return flib.cauchy(x,alpha,beta)

# Chi square----------------------------------------------
@randomwrap
def rchi2(nu, size=None):
    """
    rchi2(nu, size=1)

    Random :math:`\chi^2` variates.
    """

    return np.random.chisquare(nu, size)

def chi2_expval(nu):
    """
    chi2_expval(nu)

    Expected value of Chi-squared distribution.
    """

    return nu

def chi2_like(x, nu):
    R"""
    chi2_like(x, nu)

    Chi-squared :math:`\chi^2` log-likelihood.

    .. math::
        f(x \mid \nu) = \frac{x^{(\nu-2)/2}e^{-x/2}}{2^{\nu/2}\Gamma(\nu/2)}

    :Parameters:
      - `x` : > 0
      - `nu` : [int] Degrees of freedom ( nu > 0 )

    .. note::
      - :math:`E(X)=\nu`
      - :math:`Var(X)=2\nu`

    """

    return flib.gamma(x, 0.5*nu, 1./2)

# Degenerate---------------------------------------------
@randomwrap
def rdegenerate(k, size=1):
    """
    rdegenerate(k, size=1)

    Random degenerate variates.
    """
    return np.ones(size)*k

def degenerate_expval(k):
    """
    degenerate_expval(k)

    Expected value of degenerate distribution.
    """
    return k

def degenerate_like(x, k):
    R"""
    degenerate_like(x, k)

    Degenerate log-likelihood.

    .. math::
        f(x \mid k) = \left\{ \begin{matrix} 1 \text{ if } x = k \\ 0 \text{ if } x \ne k\end{matrix} \right.

    :Parameters:
      - `x` : Input value.
      - `k` : Degenerate value.
    """
    x = np.asarray(x)
    return sum(np.log([i==k for i in x]))

# Dirichlet----------------------------------------------
@randomwrap
def rdirichlet(theta, size=1):
    """
    rdirichlet(theta, size=1)

    Dirichlet random variates.
    """
    gammas = np.vstack([rgamma(theta,1) for i in xrange(size)])
    if size > 1 and np.size(theta) > 1:
        return (gammas.transpose()/gammas.sum(1))[:-1].transpose()
    elif np.size(theta)>1:
        return (gammas/gammas.sum())[:-1]
    else:
        return 1.

def dirichlet_expval(theta):
    """
    dirichlet_expval(theta)

    Expected value of Dirichlet distribution.
    """
    return theta/np.sum(theta).astype(float)

def dirichlet_like(x, theta):
    R"""
    dirichlet_like(x, theta)

    Dirichlet log-likelihood.

    This is a multivariate continuous distribution.

    .. math::
        f(\mathbf{x}) = \frac{\Gamma(\sum_{i=1}^k \theta_i)}{\prod \Gamma(\theta_i)} \prod_{i=1}^k x_i^{\theta_i - 1}

    :Parameters:
      - `x` : An (n,k-1) array where `n` is the number of samples and `k` the dimension.
          :math:`0 < x_i < 1`,  :math:`\sum_{i=1}^{k-1} x_i < 1`
      - `theta` : An (n,k) or (1,k) array > 0.

    """
    x = np.atleast_2d(x)
    theta = np.atleast_2d(theta)
    if (np.shape(x)[-1]+1) != np.shape(theta)[-1]:
        raise ValueError, 'The dimension of x in dirichlet_like must be k-1.'
    return flib.dirichlet(x,theta)

# Exponential----------------------------------------------
@randomwrap
def rexponential(beta, size=None):
    """
    rexponential(beta)

    Exponential random variates.
    """

    return np.random.exponential(1./beta,size)

def exponential_expval(beta):
    """
    exponential_expval(beta)

    Expected value of exponential distribution.
    """
    return 1./beta


def exponential_like(x, beta):
    R"""
    exponential_like(x, beta)

    Exponential log-likelihood.

    The exponential distribution is a special case of the gamma distribution
    with alpha=1. It often describes the time until an event.

    .. math:: f(x \mid \beta) = \frac{1}{\beta}e^{-x/\beta}

    :Parameters:
      - `x` : x > 0
      - `beta` : Survival parameter (beta > 0).

    .. note::
      - :math:`E(X) = \beta`
      - :math:`Var(X) = \beta^2`
    """

    return flib.gamma(x, 1, beta)


# Exponentiated Weibull-----------------------------------
@randomwrap
def rexponweib(alpha, k, loc=0, scale=1, size=None):
    """
    rexponweib(alpha, k, loc=0, scale=1, size=1)

    Random exponentiated Weibull variates.
    """

    q = np.random.uniform(size=size)
    r = flib.exponweib_ppf(q,alpha,k)
    return loc + r*scale

def exponweib_expval(alpha, k, loc, scale):
    # Not sure how we can do this, since the first moment is only
    # tractable at particular values of k
    return 'Not implemented yet.'

def exponweib_like(x, alpha, k, loc=0, scale=1):
    R"""
    exponweib_like(x,alpha,k,loc=0,scale=1)

    Exponentiated Weibull log-likelihood.

    The exponentiated Weibull distribution is a generalization of the Weibull
    family. Its value lies in being able to model monotone and non-monotone
    failure rates.

    .. math::
        f(x \mid \alpha,k,loc,scale)  & = \frac{\alpha k}{scale} (1-e^{-z^k})^{\alpha-1} e^{-z^k} z^{k-1} \\
        z & = \frac{x-loc}{scale}

    :Parameters:
      - `x` : x > 0
      - `alpha` : Shape parameter
      - `k` : k > 0
      - `loc` : Location parameter
      - `scale` : Scale parameter (scale > 0).

    """
    return flib.exponweib(x,alpha,k,loc,scale)

# Gamma----------------------------------------------
@randomwrap
def rgamma(alpha, beta, size=None):
    """
    rgamma(alpha, beta,size=1)

    Random gamma variates.
    """

    return np.random.gamma(shape=alpha,scale=1./beta,size=size)

def gamma_expval(alpha, beta):
    """
    gamma_expval(alpha, beta)

    Expected value of gamma distribution.
    """
    return asarray(alpha) / beta

def gamma_like(x, alpha, beta):
    R"""
    gamma_like(x, alpha, beta)

    Gamma log-likelihood.

    Represents the sum of alpha exponentially distributed random variables, each
    of which has mean beta.

    .. math::
        f(x \mid \alpha, \beta) = \frac{\beta^{\alpha}x^{\alpha-1}e^{-\beta x}}{\Gamma(\alpha)}

    :Parameters:
      - `x` : math:`x \ge 0`
      - `alpha` : Shape parameter (alpha > 0).
      - `beta` : Scale parameter (beta > 0).

    .. note::
       - :math:`E(X) = \frac{\alpha}{\beta}`
       - :math:`Var(X) = \frac{\alpha}{\beta^2}`

    """

    return flib.gamma(x, alpha, beta)


# GEV Generalized Extreme Value ------------------------
# Modify parameterization -> Hosking (kappa, xi, alpha)
@randomwrap
def rgev(xi, mu=0, sigma=1, size=None):
    """
    rgev(xi, mu=0, sigma=0, size=1)

    Random generalized extreme value (GEV) variates.
    """

    q = np.random.uniform(size=size)
    z = flib.gev_ppf(q,xi)
    return z*sigma + mu

def gev_expval(xi, mu=0, sigma=1):
    """
    gev_expval(xi, mu=0, sigma=1)

    Expected value of generalized extreme value distribution.
    """
    return mu - (sigma / xi) + (sigma / xi) * flib.gamfun(1 - xi)

def gev_like(x, xi, mu=0, sigma=1):
    R"""
    gev_like(x, xi, mu=0, sigma=1)

    Generalized Extreme Value log-likelihood

    .. math::
        pdf(x \mid \xi,\mu,\sigma) = \frac{1}{\sigma}(1 + \xi \left[\frac{x-\mu}{\sigma}\right])^{-1/\xi-1}\exp{-(1+\xi \left[\frac{x-\mu}{\sigma}\right])^{-1/\xi}}

    .. math::
        \sigma & > 0,\\
        x & > \mu-\sigma/\xi \text{ if } \xi > 0,\\
        x & < \mu-\sigma/\xi \text{ if } \xi < 0\\
        x & \in [-\infty,\infty] \text{ if } \xi = 0

    """

    return flib.gev(x, xi, mu, sigma)

# Geometric----------------------------------------------
# Changed the return value
@randomwrap
def rgeometric(p, size=None):
    """
    rgeometric(p, size=1)

    Random geometric variates.
    """

    return np.random.geometric(p, size)

def geometric_expval(p):
    """
    geometric_expval(p)

    Expected value of geometric distribution.
    """
    return 1. / p

def geometric_like(x, p):
    R"""
    geometric_like(x, p)

    Geometric log-likelihood. The probability that the first success in a
    sequence of Bernoulli trials occurs on the x'th trial.

    .. math::
        f(x \mid p) = p(1-p)^{x-1}

    :Parameters:
      - `x` : [int] Number of trials before first success (x > 0).
      - `p` : Probability of success on an individual trial, :math:`p \in [0,1]`

    .. note::
      - :math:`E(X)=1/p`
      - :math:`Var(X)=\frac{1-p}{p^2}`

    """

    return flib.geometric(x, p)

# Half Cauchy----------------------------------------------
@randomwrap
def rhalf_cauchy(alpha, beta, size=None):
    """
    rhalf_cauchy(alpha, beta, size=1)

    Returns half-Cauchy random variates.
    """

    return abs(alpha + beta*np.tan(pi*random_number(size) - pi/2.0))

def half_cauchy_expval(alpha, beta):
    """
    half_cauchy_expval(alpha, beta)

    Expected value of cauchy distribution is undefined.
    """

    return inf

# In wikipedia, the arguments name are k, x0.
def half_cauchy_like(x, alpha, beta):
    R"""
    half_cauchy_like(x, alpha, beta)

    Half-Cauchy log-likelihood. Simply the absolute value of Cauchy.

    .. math::
        f(x \mid \alpha, \beta) = \frac{2}{\pi \beta [1 + (\frac{x-\alpha}{\beta})^2]}

    :Parameters:
      - `alpha` : Location parameter.
      - `beta` : Scale parameter (beta > 0).

    .. note::
      - x must be non-negative.
    """

    x = np.atleast_1d(x)
    if sum(x<0): return -inf
    return flib.cauchy(x,alpha,beta) + len(x)*log(2)

# Half-normal----------------------------------------------
@randomwrap
def rhalf_normal(tau, size=None):
    """
    rhalf_normal(tau, size=1)

    Random half-normal variates.
    """

    return abs(np.random.normal(0, np.sqrt(1/tau), size))

def half_normal_expval(tau):
    """
    half_normal_expval(tau)

    Expected value of half normal distribution.
    """

    return np.sqrt(2. * pi / asarray(tau))

def half_normal_like(x, tau):
    R"""
    half_normal_like(x, tau)

    Half-normal log-likelihood, a normal distribution with mean 0 and limited
    to the domain :math:`x \in [0, \infty)`.

    .. math::
        f(x \mid \tau) = \sqrt{\frac{2\tau}{\pi}}\exp\left\{ {\frac{-x^2 \tau}{2}}\right\}

    :Parameters:
      - `x` : :math:`x \ge 0`
      - `tau` : tau > 0

    """

    return flib.hnormal(x, tau)

# Hypergeometric----------------------------------------------
def rhypergeometric(n, m, N, size=None):
    """
    rhypergeometric(n, m, N, size=1)

    Returns hypergeometric random variates.
    """
    if n==0:
        return np.zeros(size,dtype=int)
    elif n==N:
        out = np.empty(size,dtype=int)
        out.fill(m)
        return out
    return np.random.hypergeometric(n, N-n, m, size)

def hypergeometric_expval(n, m, N):
    """
    hypergeometric_expval(n, m, N)

    Expected value of hypergeometric distribution.
    """
    return 1. * n * m / N

def hypergeometric_like(x, n, m, N):
    R"""
    hypergeometric_like(x, n, m, N)

    Hypergeometric log-likelihood. Discrete probability distribution that
    describes the number of successes in a sequence of draws from a finite
    population without replacement.

    .. math::

        f(x \mid n, m, N) = \frac{\binom{m}{x}\binom{N-m}{n-x}}{\binom{N}{n}}

    :Parameters:
      - `x` : [int] Number of successes in a sample drawn from a population.
              :math:`\max(0, draws-failures) \leq x \leq \min(draws, success)`
      - `n` : [int] Size of sample drawn from the population.
      - `m` : [int] Number of successes in the population.
      - `N` : [int] Total number of units in the population.

    .. note::
       :math:`E(X) = \frac{n n}{N}`
    """

    return flib.hyperg(x, n, m, N)

# Inverse gamma----------------------------------------------
@randomwrap
def rinverse_gamma(alpha, beta,size=None):
    """
    rinverse_gamma(alpha, beta,size=1)

    Random inverse gamma variates.
    """

    return 1. / np.random.gamma(shape=alpha, scale=1./beta, size=size)

def inverse_gamma_expval(alpha, beta):
    """
    inverse_gamma_expval(alpha, beta)

    Expected value of inverse gamma distribution.
    """
    return 1. / (asarray(beta) * (alpha-1.))

def inverse_gamma_like(x, alpha, beta):
    R"""
    inverse_gamma_like(x, alpha, beta)

    Inverse gamma log-likelihood, the reciprocal of the gamma distribution.

    .. math::
        f(x \mid \alpha, \beta) = \frac{\beta^{\alpha}}{\Gamma(\alpha)} x^{-\alpha - 1} \exp\left(\frac{-\beta}{x}\right)

    :Parameters:
      - `x` : x > 0
      - `alpha` : Shape parameter (alpha > 0).
      - `beta` : Scale parameter (beta > 0).

    .. note::
       :math:`E(X)=\frac{1}{\beta(\alpha-1)}`  for :math:`\alpha > 1`.
    """

    return flib.igamma(x, alpha, beta)

# Inverse Wishart---------------------------------------------------
def rinverse_wishart(n, Tau):
    """
    rinverse_wishart(n, Tau)

    Return an inverse Wishart random matrix.

    n is the degrees of freedom.
    Tau is a positive definite scale matrix.
    """

    return rwishart(n, np.asmatrix(Tau).I).I

def inverse_wishart_expval(n, Tau):
    """
    inverse_wishart_expval(n, Tau)

    Expected value of inverse Wishart distribution.
    """
    return np.asarray(Tau)/(n-len(Tau)-1)

def inverse_wishart_like(X, n, Tau):
    R"""
    inverse_wishart_like(X, n, Tau)

    Inverse Wishart log-likelihood. The inverse Wishart distribution is the conjugate
    prior for the covariance matrix of a multivariate normal distribution.

    .. math::
        f(X \mid n, T) = \frac{{\mid T \mid}^{n/2}{\mid X \mid}^{(n-k-1)/2} \exp\left\{ -\frac{1}{2} Tr(TX^{-1}) \right\}}{2^{nk/2} \Gamma_p(n/2)}

    where :math:`k` is the rank of X.

    :Parameters:
      - `X` : Symmetric, positive definite matrix.
      - `n` : [int] Degrees of freedom (n > 0).
      - `Tau` : Symmetric and positive definite matrix.

    """
    return flib.blas_inv_wishart(X,n,Tau)

# Double exponential (Laplace)--------------------------------------------
@randomwrap
def rlaplace(mu, tau, size=None):
    """
    rlaplace(mu, tau)

    Laplace (double exponential) random variates.
    """

    u = np.random.uniform(-0.5, 0.5, size)
    return mu - np.sign(u)*np.log(1 - 2*np.abs(u))/tau

rdexponential = rlaplace

def laplace_expval(mu, tau):
    """
    laplace_expval(mu, tau)

    Expected value of Laplace (double exponential) distribution.
    """
    return mu

dexponential_expval = laplace_expval

def laplace_like(x, mu, tau):
    R"""
    laplace_like(x, mu, tau)

    Laplace (double exponential) log-likelihood.

    The Laplace (or double exponential) distribution describes the
    difference between two independent, identically distributed exponential
    events. It is often used as a heavier-tailed alternative to the normal.

    .. math::
        f(x \mid \mu, \tau) = \frac{\tau}{2}e^{-\tau |x-\mu|}

    :Parameters:
      - `x` : :math:`-\infty < x < \infty`
      - `mu` : Location parameter :math: `-\infty < mu < \infty`
      - `tau` : Scale parameter :math:`\tau > 0`

    .. note::
      - :math:`E(X) = \mu`
      - :math:`Var(X) = \frac{2}{\tau^2}`
    """

    return flib.gamma(np.abs(x-mu), 1, tau) - np.log(2)

dexponential_like = laplace_like

# Logistic-----------------------------------
@randomwrap
def rlogistic(mu, tau, size=None):
    """
    rlogistic(mu, tau)

    Logistic random variates.
    """

    u = np.random.random(size)
    return mu + np.log(u/(1-u))/tau


def logistic_expval(mu, tau):
    """
    logistic_expval(mu, tau)

    Expected value of logistic distribution.
    """
    return mu


def logistic_like(x, mu, tau):
    R"""
    logistic_like(x, mu, tau)

    Logistic log-likelihood.

    The logistic distribution is often used as a growth model; for example,
    populations, markets. Resembles a heavy-tailed normal distribution.

    .. math::
        f(x \mid \mu, tau) = \frac{\tau \exp(-\tau[x-\mu])}{[1 + \exp(-\tau[x-\mu])]^2}

    :Parameters:
      - `x` : :math:`-\infty < x < \infty`
      - `mu` : Location parameter :math: `-\infty < mu < \infty`
      - `tau` : Scale parameter (tau > 0)

    .. note::
      - :math:`E(X) = \mu`
      - :math:`Var(X) = \frac{\pi^2}{3\tau^2}`
    """

    return flib.logistic(x, mu, tau)


# Lognormal----------------------------------------------
@randomwrap
def rlognormal(mu, tau,size=None):
    """
    rlognormal(mu, tau,size=1)

    Return random lognormal variates.
    """

    return np.random.lognormal(mu, np.sqrt(1./tau),size)

def lognormal_expval(mu, tau):
    """
    lognormal_expval(mu, tau)

    Expected value of log-normal distribution.
    """
    return np.exp(mu + 1./2/tau)

def lognormal_like(x, mu, tau):
    R"""
    lognormal_like(x, mu, tau)

    Log-normal log-likelihood. Distribution of any random variable whose
    logarithm is normally distributed. A variable might be modeled as
    log-normal if it can be thought of as the multiplicative product of many
    small independent factors.

    .. math::
        f(x \mid \mu, \tau) = \sqrt{\frac{\tau}{2\pi}}\frac{
        \exp\left\{ -\frac{\tau}{2} (\ln(x)-\mu)^2 \right\}}{x}

    :Parameters:
      - `x` : x > 0
      - `mu` : Location parameter.
      - `tau` : Scale parameter (tau > 0).

    .. note::
       :math:`E(X)=e^{\mu+\frac{1}{2\tau}}`
    """


    return flib.lognormal(x,mu,tau)

# Multinomial----------------------------------------------
#@randomwrap
def rmultinomial(n,p,size=None): # Leaving size=None as the default means return value is 1d array if not specified-- nicer.
    """
    rmultinomial(n,p,size=1)

    Random multinomial variates.
    """

    # Single value for p:
    if len(np.shape(p))==1:
        return np.random.multinomial(n,p,size)

    # Multiple values for p:
    if np.isscalar(n):
        n = n * np.ones(np.shape(p)[0],dtype=np.int)
    out = np.empty(np.shape(p))
    for i in xrange(np.shape(p)[0]):
        out[i,:] = np.random.multinomial(n[i],p[i,:],size)
    return out

def multinomial_expval(n,p):
    """
    multinomial_expval(n,p)

    Expected value of multinomial distribution.
    """
    return asarray([pr * n for pr in p])

def multinomial_like(x, n, p):
    R"""
    multinomial_like(x, n, p)

    Multinomial log-likelihood. Generalization of the binomial
    distribution, but instead of each trial resulting in "success" or
    "failure", each one results in exactly one of some fixed finite number k
    of possible outcomes over n independent trials. 'x[i]' indicates the number
    of times outcome number i was observed over the n trials.

    .. math::
        f(x \mid n, p) = \frac{n!}{\prod_{i=1}^k x_i!} \prod_{i=1}^k p_i^{x_i}

    :Parameters:
      - `x` : [(ns, k) int] Random variable indicating the number of time outcome i is observed,
              :math:`\sum_{i=1}^k x_i=n`, :math:`x_i \ge 0`.
      - `n` : [int] Number of trials.
      - `p` : (k,) Probability of each one of the different outcomes,
              :math:`\sum_{i=1}^k p_i = 1)`, :math:`p_i \ge 0`.

    .. note::
       - :math:`E(X_i)=n p_i`
       - :math:`var(X_i)=n p_i(1-p_i)`
       - :math:`cov(X_i,X_j) = -n p_i p_j`

    """

    x = np.atleast_2d(x) #flib expects 2d arguments. Do we still want to support multiple p values along realizations ?
    p = np.atleast_2d(p)

    return flib.multinomial(x, n, p)

# Multivariate hypergeometric------------------------------
def rmultivariate_hypergeometric(n, m, size=None):
    """
    Random multivariate hypergeometric variates.

    n : Number of draws.
    m : Number of items in each category.
    """

    N = len(m)
    urn = np.repeat(np.arange(N), m)

    if size:
        draw = np.array([[urn[i] for i in np.random.permutation(len(urn))[:n]] for j in range(size)])

        r = [[np.sum(draw[j]==i) for i in range(len(m))] for j in range(size)]
    else:
        draw = np.array([urn[i] for i in np.random.permutation(len(urn))[:n]])

        r = [np.sum(draw==i) for i in range(len(m))]
    return np.asarray(r)

def multivariate_hypergeometric_expval(n, m):
    """
    multivariate_hypergeometric_expval(n, m)

    Expected value of multivariate hypergeometric distribution.

    n : number of items drawn.
    m : number of items in each category.
    """
    m= np.asarray(m, float)
    return n * (m / m.sum())


def multivariate_hypergeometric_like(x, m):
    R"""
    multivariate_hypergeometric_like(x, m)

    The multivariate hypergeometric describes the probability of drawing x[i]
    elements of the ith category, when the number of items in each category is
    given by m.


    .. math::
        \frac{\prod_i \binom{m_i}{x_i}}{\binom{N}{n}}

    where :math:`N = \sum_i m_i` and :math:`n = \sum_i x_i`.

    :Parameters:
      - `x` : [int sequence] Number of draws from each category, (x < m).
      - `m` : [int sequence] Number of items in each categoy.
    """


    return flib.mvhyperg(x, m)



# Multivariate normal--------------------------------------
def rmv_normal(mu, tau, size=1):
    """
    rmv_normal(mu, tau, size=1)

    Random multivariate normal variates.
    """

    sig = np.linalg.cholesky(tau)
    mu_size = np.shape(mu)

    if size==1:
        out = np.random.normal(size=mu_size)
        try:
            flib.dtrsm_wrap(sig , out, 'L', 'T', 'L')
        except:
            out = np.linalg.solve(sig, out)
        out+=mu
        return out
    else:
        if not hasattr(size,'__iter__'):
            size = (size,)
        tot_size = np.prod(size)
        out = np.random.normal(size = (tot_size,) + mu_size)
        for i in xrange(tot_size):
            try:
                flib.dtrsm_wrap(sig , out[i,:], 'L', 'T', 'L')
            except:
                out[i,:] = np.linalg.solve(sig, out[i,:])
            out[i,:] += mu
        return out.reshape(size+mu_size)

def mv_normal_expval(mu, tau):
    """
    mv_normal_expval(mu, tau)

    Expected value of multivariate normal distribution.
    """
    return mu

def mv_normal_like(x, mu, tau):
    R"""
    mv_normal_like(x, mu, tau)

    Multivariate normal log-likelihood

    .. math::
        f(x \mid \pi, T) = \frac{T^{n/2}}{(2\pi)^{1/2}} \exp\left\{ -\frac{1}{2} (x-\mu)^{\prime}T(x-\mu) \right\}

    :Parameters:
      - `x`: (n,k)
      - `mu`: (k) Location parameter sequence.
      - `tau`: (k,k) Positive definite precision matrix.

    .. seealso:: :func:`mv_normal_chol_like`, :func:`mv_normal_cov_like`
    """
    # TODO: Vectorize in Fortran
    if len(np.shape(x))>1:
        return np.sum([flib.prec_mvnorm(r,mu,tau) for r in x])
    else:
        return flib.prec_mvnorm(x,mu,tau)

# Multivariate normal, parametrized with covariance---------------------------
def rmv_normal_cov(mu, C, size=1):
    """
    rmv_normal_cov(mu, C)

    Random multivariate normal variates.
    """
    mu_size = np.shape(mu)
    if size==1:
        return np.random.multivariate_normal(mu, C, size).reshape(mu_size)
    else:
        return np.random.multivariate_normal(mu, C, size).reshape((size,)+mu_size)

def mv_normal_cov_expval(mu, C):
    """
    mv_normal_cov_expval(mu, C)

    Expected value of multivariate normal distribution.
    """
    return mu

def mv_normal_cov_like(x, mu, C):
    R"""
    mv_normal_cov_like(x, mu, C)

    Multivariate normal log-likelihood

    .. math::
        f(x \mid \pi, C) = \frac{T^{n/2}}{(2\pi)^{1/2}} \exp\left\{ -\frac{1}{2} (x-\mu)^{\prime}C^{-1}(x-\mu) \right\}

    x: (n,k)
    mu: (k)
    C: (k,k)
    C positive definite

    .. seealso:: :func:`mv_normal_like`, :func:`mv_normal_chol_like`
    """
    # TODO: Vectorize in Fortran
    if len(np.shape(x))>1:
        return np.sum([flib.cov_mvnorm(r,mu,C) for r in x])
    else:
        return flib.cov_mvnorm(x,mu,C)


# Multivariate normal, parametrized with Cholesky factorization.----------
def rmv_normal_chol(mu, sig, size=1):
    """
    rmv_normal(mu, sig)

    Random multivariate normal variates.
    """
    mu_size = np.shape(mu)

    if size==1:
        out = np.random.normal(size=mu_size)
        try:
            flib.dtrmm_wrap(sig , out, 'L', 'N', 'L')
        except:
            out = np.dot(sig, out)
        out+=mu
        return out
    else:
        if not hasattr(size,'__iter__'):
            size = (size,)
        tot_size = np.prod(size)
        out = np.random.normal(size = (tot_size,) + mu_size)
        for i in xrange(tot_size):
            try:
                flib.dtrmm_wrap(sig , out[i,:], 'L', 'N', 'L')
            except:
                out[i,:] = np.dot(sig, out[i,:])
            out[i,:] += mu
        return out.reshape(size+mu_size)


def mv_normal_chol_expval(mu, sig):
    """
    mv_normal_expval(mu, sig)

    Expected value of multivariate normal distribution.
    """
    return mu

def mv_normal_chol_like(x, mu, sig):
    R"""
    mv_normal_like(x, mu, tau)

    Multivariate normal log-likelihood

    .. math::
        f(x \mid \pi, \sigma) = \frac{T^{n/2}}{(2\pi)^{1/2}} \exp\left\{ -\frac{1}{2} (x-\mu)^{\prime}(\sigma \sigma^{\prime})^{-1}(x-\mu) \right\}

    :Parameters:
      x : (n,k)
      mu : (k)
      sigma : (k,k)
      sigma lower triangular

    .. seealso:: :func:`mv_normal_like`, :func:`mv_normal_cov_like`
      """
    # TODO: Vectorize in Fortran
    if len(np.shape(x))>1:
        return np.sum([flib.chol_mvnorm(r,mu,sig) for r in x])
    else:
        return flib.chol_mvnorm(x,mu,sig)



# Negative binomial----------------------------------------
@randomwrap
def rnegative_binomial(mu, alpha, size=None):
    """
    rnegative_binomial(mu, alpha, size=1)

    Random negative binomial variates.
    """
    # Using gamma-poisson mixture rather than numpy directly
    # because numpy apparently rounds
    mu = np.asarray(mu, dtype=float)
    pois_mu = np.random.gamma(alpha, mu/alpha, size)
    return np.random.poisson(pois_mu, size)
    # return np.random.negative_binomial(alpha, alpha / (mu + alpha), size)

def negative_binomial_expval(mu, alpha):
    """
    negative_binomial_expval(mu, alpha)

    Expected value of negative binomial distribution.
    """
    return mu


def negative_binomial_like(x, mu, alpha):
    R"""
    negative_binomial_like(x, mu, alpha)

    Negative binomial log-likelihood. The negative binomial distribution describes a
    Poisson random variable whose rate parameter is gamma distributed. PyMC's chosen
    parameterization makes this mixture interpretation more convenient to work with.

    .. math::
        f(x \mid \mu, \alpha) = \frac{\Gamma(x+\alpha)}{x! \Gamma(\alpha)} (\alpha/(\mu+\alpha))^\alpha (\mu/(\mu+\alpha))^x

    :Parameters:
      - `x` : Input data (x > 0).
      - `mu` : mu > 0
      - `alpha` : alpha > 0

    .. note::
      - :math: E[x]=\mu
      - In Wikipedia's parameterization,
        :math: r=\alpha
        :math: p=\alpha/(\mu+\alpha)
        :math: \mu=r(1-p)/p

    """
    return flib.negbin2(x, mu, alpha)

# Normal---------------------------------------------------
@randomwrap
def rnormal(mu, tau,size=None):
    """
    rnormal(mu, tau, size=1)

    Random normal variates.
    """
    return np.random.normal(mu, 1./np.sqrt(tau), size)

def normal_expval(mu, tau):
    """
    normal_expval(mu, tau)

    Expected value of normal distribution.
    """
    return mu

def normal_like(x, mu, tau):
    R"""
    normal_like(x, mu, tau)

    Normal log-likelihood.

    .. math::
        f(x \mid \mu, \tau) = \sqrt{\frac{\tau}{2\pi}} \exp\left\{ -\frac{\tau}{2} (x-\mu)^2 \right\}

    :Parameters:
      - `x` : Input data.
      - `mu` : Mean of the distribution.
      - `tau` : Precision of the distribution, which corresponds to 1/sigma**2 (tau > 0).

    .. note::
       - :math:`E(X) = \mu`
       - :math:`Var(X) = 1/\tau`

    """
    # try:
    #     constrain(tau, lower=0)
    # except ZeroProbability:
    #     return -np.Inf

    return flib.normal(x, mu, tau)

# von Mises--------------------------------------------------
@randomwrap
def rvon_mises(mu, kappa, size=None):
    """
    rvon_mises(mu, kappa, size=1)

    Random von Mises variates.
    """
    # TODO: Just return straight from numpy after release 1.3
    return (np.random.mtrand.vonmises( mu, kappa, size) + np.pi)%(2.*np.pi)-np.pi

def von_mises_expval(mu, kappa):
    """
    von_mises_expval(mu, kappa)

    Expected value of von Mises distribution.
    """
    return mu

def von_mises_like(x, mu, kappa):
    R"""
    von_mises_like(x, mu, kappa)

    von Mises log-likelihood.

    .. math::
        f(x \mid \mu, k) = \frac{e^{k \cos(x - \mu)}}{2 \pi I_0(k)}

    where `I_0` is the modified Bessel function of order 0.

    :Parameters:
      - `x` : Input data.
      - `mu` : Mean of the distribution.
      - `kappa` : Dispersion of the distribution

    .. note::
       - :math:`E(X) = \mu`

    """
    return flib.vonmises(x, mu, kappa)

# Poisson--------------------------------------------------
@randomwrap
def rpoisson(mu, size=None):
    """
    rpoisson(mu, size=1)

    Random poisson variates.
    """

    return np.random.poisson(mu,size)


def poisson_expval(mu):
    """
    poisson_expval(mu)

    Expected value of Poisson distribution.
    """

    return mu


def poisson_like(x,mu):
    R"""
    poisson_like(x,mu)

    Poisson log-likelihood. The Poisson is a discrete probability distribution.
    It is often used to model the number of events occurring in a fixed period of
    time when the times at which events occur are independent. The Poisson
    distribution can be derived as a limiting case of the binomial distribution.

    .. math::
        f(x \mid \mu) = \frac{e^{-\mu}\mu^x}{x!}

    :Parameters:
      - `x` : [int] :math:`x \in {0,1,2,...}`
      - `mu` : Expected number of occurrences during the given interval,
               :math:`\mu \geq 0`.

    .. note::
       - :math:`E(x)=\mu`
       - :math:`Var(x)=\mu`
    """
    # try:
    #     constrain(x, lower=0,allow_equal=True)
    #     constrain(mu, lower=0,allow_equal=True)
    # except ZeroProbability:
    #     return -np.Inf
    return flib.poisson(x,mu)

# Truncated Poisson--------------------------------------------------
@randomwrap
def rtruncated_poisson(mu, k, size=None):
    """
    rtruncpoisson(mu, k, size=1)

    Random truncated Poisson variates with minimum value k, generated
    using rejection sampling.
    """

    k=k-1

    # Calculate m
    m = max(0, np.floor(k+1-mu))

    # Calculate constant for acceptance probability
    C = np.exp(flib.factln(k+1)-flib.factln(k+1-m))

    # Empty array to hold random variates
    rvs = np.empty(0, int)

    while(len(rvs)<size):
        # Propose values by sampling from untruncated Poisson with mean mu + m
        proposals = np.random.poisson(mu+m, size*4)

        # Acceptance probability
        a = C * np.array([np.exp(flib.factln(y-m)-flib.factln(y)) for y in proposals])
        a *= proposals > k

        # Uniform random variates
        u = np.random.random(size*4)

        rvs = np.append(rvs, proposals[u<a])

    return rvs[:size]


def truncated_poisson_expval(mu, k):
    """
    truncpoisson_expval(mu, k)

    Expected value of Poisson distribution truncated to be no smaller than k.
    """

    return mu/(1.-poiscdf(k, mu))


def truncated_poisson_like(x,mu,k):
    R"""
    truncpoisson_like(x,mu,k)

    Truncated Poisson log-likelihood. The Truncated Poisson is a discrete
    probability distribution that is arbitrarily truncated to be greater than some
    minimum value k. For example, zero-truncated Poisson distributions can be used
    to model counts that are constrained to be non-negative.

    .. math::
        f(x \mid \mu, k) = \frac{e^{-\mu}\mu^x}{x!(1-F(k|\mu))}

    :Parameters:
      - `x` : [int] :math:`x \in {0,1,2,...}`
      - `mu` : Expected number of occurrences during the given interval,
               :math:`\mu \geq 0`.
      - `k` : Truncation point representing the minimum allowable value.

    .. note::
       - :math:`E(x)=\frac{\mu}{1-F(k|\mu)}`
       - :math:`Var(x)=\frac{\mu}{1-F(k|\mu)}`
    """
    return flib.trpoisson(x,mu,k)

# Truncated normal distribution--------------------------
@randomwrap
def rtruncated_normal(mu, tau, a, b, size=None):
    """rtruncated_normal(mu, tau, a, b, size=1)

    Random truncated normal variates.
    """
    sigma = 1./np.sqrt(tau)

    na = pymc.utils.normcdf((a-mu)/sigma)
    nb = pymc.utils.normcdf((b-mu)/sigma)

    # Use the inverse CDF generation method.
    U = np.random.mtrand.uniform(size=size)
    q = U * nb + (1-U)*na
    R = pymc.utils.invcdf(q)

    # Unnormalize
    return R*sigma + mu

rtruncnorm = rtruncated_normal

def truncated_normal_expval(mu, tau, a, b):
    """Expectation value of the truncated normal distribution.

    .. math::
       E(X)=\mu + \frac{\sigma(\varphi_1-\varphi_2)}{T}, where T=\Phi\left(\frac{B-\mu}{\sigma}\right)-\Phi\left(\frac{A-\mu}{\sigma}\right) and \varphi_1 = \varphi\left(\frac{A-\mu}{\sigma}\right) and \varphi_2 = \varphi\left(\frac{B-\mu}{\sigma}\right), where \varphi is the probability density function of a standard normal random variable and tau is 1/sigma**2. """
    phia = np.exp(normal_like(a, mu, tau))
    phib = np.exp(normal_like(b, mu, tau))
    sigma = 1./np.sqrt(tau)
    Phia = pymc.utils.normcdf((a-mu)/sigma)
    if b == np.inf:
        Phib = 1.0
    else:
        Phib = pymc.utils.normcdf((b-mu)/sigma)
    return (mu + (phia-phib)/(Phib - Phia))[0]

truncnorm_expval = truncated_normal_expval

def truncated_normal_like(x, mu, tau, a, b):
    R"""truncnorm_like(x, mu, tau, a, b)

    Truncated normal log-likelihood.

    .. math::
        f(x \mid \mu, \tau, a, b) = \frac{\phi(\frac{x-\mu}{\sigma})} {\Phi(\frac{b-\mu}{\sigma}) - \Phi(\frac{a-\mu}{\sigma})},

    where :math:`\sigma^2=1/\tau`.

    :Parameters:
      - `x` : Input data.
      - `mu` : Mean of the distribution.
      - `tau` : Precision of the distribution, which corresponds to 1/sigma**2 (tau > 0).
      - `a` : Left bound of the distribution.
      - `b` : Right bound of the distribution.
    """
    x = np.atleast_1d(x)
    a = np.atleast_1d(a)
    b = np.atleast_1d(b)
    mu = np.atleast_1d(mu)
    sigma = (1./np.atleast_1d(np.sqrt(tau)))
    if (x < a).any() or (x>b).any():
        return -np.inf
    else:
        n = len(x)
        phi = normal_like(x, mu, tau)
        # It would be nice to replace these with log-error function calls.
        lPhia = np.log(pymc.utils.normcdf((a-mu)/sigma))
        lPhib = np.log(pymc.utils.normcdf((b-mu)/sigma))
        try:
            d = utils.log_difference(lPhib, lPhia)
        except ValueError:
            return -np.inf
        # d = np.log(Phib-Phia)
        if len(d) == n:
            Phi = d.sum()
        else:
            Phi = n*d
        if np.isnan(Phi) or np.isinf(Phi):
            return -np.inf
        return phi - Phi

truncnorm_like = truncated_normal_like

# Azzalini's skew-normal-----------------------------------
@randomwrap
def rskew_normal(mu,tau,alpha,size=None):
    """rskew_normal(mu, tau, alpha, size=1)

    Skew-normal random variates.
    """
    return flib.rskewnorm(size,mu,tau,alpha,np.random.normal(size=2*size))

def skew_normal_like(x,mu,tau,alpha):
    R"""skew_normal_like(x, mu, tau, alpha)

    Azzalini's skew-normal log-likelihood

    .. math::
        f(x \mid \mu, \tau, \alpha) = 2 \Phi((x-\mu)\sqrt{\tau}\alpha) \phi(x,\mu,\tau)

    where :math: \Phi is the normal CDF and :math: \phi is the normal PDF.

    :Parameters:
      x : float
        Input data.
      mu : float
        Mean of the distribution.
      tau : float
        Precision of the distribution, > 0.
      alpha : float
        Shape parameter of the distribution.

    .. note::
      - See http://azzalini.stat.unipd.it/SN/
    """
    mu = np.asarray(mu)
    tau = np.asarray(tau)
    return  np.sum(np.log(2.) + np.log(pymc.utils.normcdf((x-mu)*np.sqrt(tau)*alpha))) + normal_like(x,mu,tau)

def skew_normal_expval(mu,tau,alpha):
    """skew_normal_expval(mu, tau, alpha)

    Expectation of skew-normal random variables.
    """
    delta = alpha / np.sqrt(1.+alpha**2)
    return mu + np.sqrt(2/pi/tau) * delta

# Student's t-----------------------------------
@randomwrap
def rt(nu, size=None):
    """rt(nu, size=1)

    Student's t random variates.
    """
    return rnormal(0,1,size) / np.sqrt(rchi2(nu,size)/nu)

def t_like(x, nu):
    R"""t_like(x, nu)

    Student's T log-likelihood. Describes a zero-mean normal variable whose precision is
    gamma distributed. Alternatively, describes the mean of several zero-mean normal
    random variables divided by their sample standard deviation.

    .. math::
        f(x \mid \nu) = \frac{\Gamma(\frac{\nu+1}{2})}{\Gamma(\frac{\nu}{2}) \sqrt{\nu\pi}} \left( 1 + \frac{x^2}{\nu} \right)^{-\frac{\nu+1}{2}}

    :Parameters:
      x : float
        Input data.
      nu : float
        Degrees of freedom.

    """
    nu = np.asarray(nu)
    return flib.t(x, nu)

def t_expval(nu):
    """t_expval(nu)

    Expectation of Student's t random variables.
    """
    return 0

# DiscreteUniform--------------------------------------------------
@randomwrap
def rdiscrete_uniform(lower, upper, size=None):
    """
    rdiscrete_uniform(lower, upper, size=1)

    Random discrete_uniform variates.
    """
    return np.random.randint(lower, upper+1, size)

def discrete_uniform_expval(lower, upper):
    """
    discrete_uniform_expval(lower, upper)

    Expected value of discrete_uniform distribution.
    """
    return (upper - lower) / 2.

def discrete_uniform_like(x,lower, upper):
    R"""
    discrete_uniform_like(x, lower, upper)

    Discrete uniform log-likelihood.

    .. math::
        f(x \mid lower, upper) = \frac{1}{upper-lower}

    :Parameters:
      - `x` : [int] :math:`lower \leq x \leq upper`
      - `lower` : Lower limit.
      - `upper` : Upper limit (upper > lower).
    """

    return flib.duniform_like(x, lower, upper)


# Uniform--------------------------------------------------
@randomwrap
def runiform(lower, upper, size=None):
    """
    runiform(lower, upper, size=1)

    Random uniform variates.
    """
    return np.random.uniform(lower, upper, size)

def uniform_expval(lower, upper):
    """
    uniform_expval(lower, upper)

    Expected value of uniform distribution.
    """
    return (upper - lower) / 2.

def uniform_like(x,lower, upper):
    R"""
    uniform_like(x, lower, upper)

    Uniform log-likelihood.

    .. math::
        f(x \mid lower, upper) = \frac{1}{upper-lower}

    :Parameters:
      - `x` : :math:`lower \leq x \leq upper`
      - `lower` : Lower limit.
      - `upper` : Upper limit (upper > lower).
    """

    return flib.uniform_like(x, lower, upper)

# Weibull--------------------------------------------------
@randomwrap
def rweibull(alpha, beta,size=None):
    tmp = -np.log(runiform(0, 1, size))
    return beta * (tmp ** (1. / alpha))

def weibull_expval(alpha,beta):
    """
    weibull_expval(alpha,beta)

    Expected value of weibull distribution.
    """
    return beta * gammaln((alpha + 1.) / alpha)

def weibull_like(x, alpha, beta):
    R"""
    weibull_like(x, alpha, beta)

    Weibull log-likelihood

    .. math::
        f(x \mid \alpha, \beta) = \frac{\alpha x^{\alpha - 1}
        \exp(-(\frac{x}{\beta})^{\alpha})}{\beta^\alpha}

    :Parameters:
      - `x` : :math:`x \ge 0`
      - `alpha` : alpha > 0
      - `beta` : beta > 0

    .. note::
      - :math:`E(x)=\beta \Gamma(1+\frac{1}{\alpha})`
      - :math:`Var(x)=\beta^2 \Gamma(1+\frac{2}{\alpha} - \mu^2)`
    """
    # try:
    #     constrain(alpha, lower=0)
    #     constrain(beta, lower=0)
    #     constrain(x, lower=0)
    # except ZeroProbability:
    #     return -np.Inf
    return flib.weibull(x, alpha, beta)

# Wishart---------------------------------------------------
def rwishart(n, Tau):
    """
    rwishart(n, Tau)

    Return a Wishart random matrix.

    Tau is the inverse of the 'covariance' matrix :math:`C`.
    """

    p = np.shape(Tau)[0]
    # sig = np.linalg.cholesky(np.linalg.inv(Tau))
    sig = np.linalg.cholesky(Tau)
    if n<p:
        raise ValueError, 'Wishart parameter n must be greater than size of matrix.'
    norms = np.random.normal(size=p*(p-1)/2)
    chi_sqs = np.sqrt(np.random.chisquare(df=np.arange(n,n-p,-1)))
    A= flib.expand_triangular(chi_sqs, norms)
    flib.dtrsm_wrap(sig,A,side='L',uplo='L',transa='T')
    # flib.dtrmm_wrap(sig,A,side='L',uplo='L',transa='N')
    return np.asmatrix(np.dot(A,A.T))



def wishart_expval(n, Tau):
    """
    wishart_expval(n, Tau)

    Expected value of wishart distribution.
    """
    return n * np.asarray(Tau.I)

def wishart_like(X, n, Tau):
    R"""
    wishart_like(X, n, Tau)

    Wishart log-likelihood. The Wishart distribution is the probability
    distribution of the maximum-likelihood estimator (MLE) of the precision
    matrix of a multivariate normal distribution. If Tau=1, the distribution
    is identical to the chi-square distribution with n degrees of freedom.

    For an alternative parameterization based on :math:`C=T{-1}`, see
    `wishart_cov_like`.

    .. math::
        f(X \mid n, T) = {\mid T \mid}^{n/2}{\mid X \mid}^{(n-k-1)/2} \exp\left\{ -\frac{1}{2} Tr(TX) \right\}

    where :math:`k` is the rank of X.

    :Parameters:
      X : matrix
        Symmetric, positive definite.
      n : int
        Degrees of freedom, > 0.
      Tau : matrix
        Symmetric and positive definite

    """
    return flib.blas_wishart(X,n,Tau)

# Wishart, parametrized by covariance ------------------------------------
def rwishart_cov(n, C):
    """
    rwishart(n, C)

    Return a Wishart random matrix.
    """
    p = np.shape(C)[0]
    sig = np.linalg.cholesky(C)
    if n<p:
        raise ValueError, 'Wishart parameter n must be greater than size of matrix.'
    norms = np.random.normal(size=p*(p-1)/2)
    chi_sqs = np.sqrt(np.random.chisquare(df=np.arange(n,n-p,-1)))
    A= flib.expand_triangular(chi_sqs, norms)
    flib.dtrmm_wrap(sig,A,side='L',uplo='L',transa='N')
    return np.asmatrix(np.dot(A,A.T))


def wishart_cov_expval(n, C):
    """
    wishart_expval(n, C)

    Expected value of wishart distribution.
    """
    return n * np.asarray(C)

def wishart_cov_like(X, n, C):
    R"""
    wishart_like(X, n, C)

    Wishart log-likelihood. The Wishart distribution is the probability
    distribution of the maximum-likelihood estimator (MLE) of the covariance
    matrix of a multivariate normal distribution. If C=1, the distribution
    is identical to the chi-square distribution with n degrees of freedom.

    For an alternative parameterization based on :math:`T=C{-1}`, see
    `wishart_like`.

    .. math::
        f(X \mid n, C) = {\mid C^{-1} \mid}^{n/2}{\mid X \mid}^{(n-k-1)/2} \exp\left\{ -\frac{1}{2} Tr(C^{-1}X) \right\}

    where :math:`k` is the rank of X.

    :Parameters:
      X : matrix
        Symmetric, positive definite.
      n : int
        Degrees of freedom, > 0.
      C : matrix
        Symmetric and positive definite

    """
    return flib.blas_wishart_cov(X,n,C)


# -----------------------------------------------------------
# DECORATORS
# -----------------------------------------------------------

def name_to_funcs(name, module):
    if type(module) is types.ModuleType:
        module = copy(module.__dict__)
    elif type(module) is dict:
        module = copy(module)
    else:
        raise AttributeError

    try:
       logp = module[name+"_like"]
    except:
        raise "No likelihood found with this name ", name+"_like"

    try:
        random = module['r'+name]
    except:
        random = None

    return logp, random


def valuewrapper(f):
    """Return a likelihood accepting value instead of x as a keyword argument.
    This is specifically intended for the instantiator above.
    """
    def wrapper(**kwds):
        value = kwds.pop('value')
        return f(value, **kwds)
    wrapper.__dict__.update(f.__dict__)
    return wrapper

"""
Decorate the likelihoods
"""

snapshot = locals().copy()
likelihoods = {}
for name, obj in snapshot.iteritems():
    if name[-5:] == '_like' and name[:-5] in availabledistributions:
        likelihoods[name[:-5]] = snapshot[name]

def local_decorated_likelihoods(obj):
    """
    New interface likelihoods
    """

    for name, like in likelihoods.iteritems():
        obj[name+'_like'] = gofwrapper(like, snapshot)


#local_decorated_likelihoods(locals())
# Decorating the likelihoods breaks the creation of distribution instantiators -DH.



# Create Stochastic instantiators

for dist in sc_continuous_distributions:
    dist_logp, dist_random = name_to_funcs(dist, locals())
    locals()[capitalize(dist)]= stochastic_from_dist(dist, dist_logp, dist_random)

for dist in mv_continuous_distributions:
    dist_logp, dist_random = name_to_funcs(dist, locals())
    locals()[capitalize(dist)]= stochastic_from_dist(dist, dist_logp, dist_random, mv=True)

for dist in sc_discrete_distributions:
    dist_logp, dist_random = name_to_funcs(dist, locals())
    locals()[capitalize(dist)]= stochastic_from_dist(dist, dist_logp, dist_random, dtype=np.int)

for dist in mv_discrete_distributions:
    dist_logp, dist_random = name_to_funcs(dist, locals())
    locals()[capitalize(dist)]= stochastic_from_dist(dist, dist_logp, dist_random, dtype=np.int, mv=True)


dist_logp, dist_random = name_to_funcs('bernoulli', locals())
Bernoulli = stochastic_from_dist('bernoulli', dist_logp, dist_random, dtype=np.bool)


def uninformative_like(x):
    """
    uninformative_like(x)

    Uninformative log-likelihood. Returns 0 regardless of the value of x.
    """
    return 0.


def one_over_x_like(x):
    """
    one_over_x_like(x)

    returns -np.Inf if x<0, -np.log(x) otherwise.
    """
    if np.any(x<0):
        return -np.Inf
    else:
        return -np.sum(np.log(x))


Uninformative = stochastic_from_dist('uninformative', logp = uninformative_like)
DiscreteUninformative = stochastic_from_dist('uninformative', logp = uninformative_like, dtype=np.int)
DiscreteUninformative.__name__ = 'DiscreteUninformative'
OneOverX = stochastic_from_dist('one_over_x', logp = one_over_x_like)



# Conjugates of Dirichlet get special treatment, can be parametrized by first k-1 'p' values

def extend_dirichlet(p):
    """
    extend_dirichlet(p)

    Concatenates 1-sum(p) to the end of p and returns.
    """
    if len(np.shape(p))>1:
        return np.hstack((p, np.atleast_2d(1.-np.sum(p))))
    else:
        return np.hstack((p,1.-np.sum(p)))


def mod_categorical_like(x,p):
    """
    mod_categorical_like(x,p)

    Categorical log-likelihood with parent p of length k-1.

    An implicit k'th category  is assumed to exist with associated
    probability 1-sum(p).

    ..math::
        f(x=i \mid p, m, s) = p_i,
    ..math::
        i \in 0\ldots k-1

    :Parameters:
      x : integer
        :math: `x \in 0\ldots k-1`
      p : (k-1) float
        :math: `p > 0`
        :math: `\sum p < 1`
      minval : integer
      step : integer
        :math: `s \ge 1`
    """
    return categorical_like(x,extend_dirichlet(p))


def mod_categorical_expval(p):
    """
    mod_categorical_expval(p)

    Expected value of categorical distribution with parent p of length k-1.

    An implicit k'th category  is assumed to exist with associated
    probability 1-sum(p).
    """
    p = extend_dirichlet(p)
    return np.sum([p*i for i, p in enumerate(p)])


def rmod_categor(p,size=None):
    """
    rmod_categor(p, size=1)

    Categorical random variates with parent p of length k-1.

    An implicit k'th category  is assumed to exist with associated
    probability 1-sum(p).
    """
    return rcategorical(extend_dirichlet(p), size)

class Categorical(Stochastic):
    __doc__ = """
C = Categorical(name, p, value=None, dtype=np.int, observed=False, size=1, trace=True, rseed=False, cache_depth=2, plot=None)

Stochastic variable with Categorical distribution.
Parent is: p

If parent p is Dirichlet and has length k-1, an implicit k'th
category is assumed to exist with associated probability 1-sum(p.value).

Otherwise parent p's value should sum to 1.

Docstring of categorical_like (case where P is not a Dirichlet):
    """\
    + categorical_like.__doc__ +\
    """
Docstring of categorical_like (case where P is a Dirichlet):
    """\
    + categorical_like.__doc__


    parent_names = ['p', 'minval', 'step']

    def __init__(self, name, p, value=None, dtype=np.int, observed=False, size=1, trace=True, rseed=False, cache_depth=2, plot=None, verbose=None,**kwds):

        if value is not None:
            if np.isscalar(value):
                self.size = 1
            else:
                self.size = len(value)
        else:
            self.size = size

        if isinstance(p, Dirichlet):
            Stochastic.__init__(self, logp=valuewrapper(mod_categorical_like), doc='A Categorical random variable', name=name,
                parents={'p':p}, random=bind_size(rmod_categor, self.size), trace=trace, value=value, dtype=dtype,
                rseed=rseed, observed=observed, cache_depth=cache_depth, plot=plot, verbose=verbose, **kwds)
        else:
            Stochastic.__init__(self, logp=valuewrapper(categorical_like), doc='A Categorical random variable', name=name,
                parents={'p':p}, random=bind_size(rcategorical, self.size), trace=trace, value=value, dtype=dtype,
                rseed=rseed, observed=observed, cache_depth=cache_depth, plot=plot, verbose=verbose, **kwds)

# class ModCategorical(Stochastic):
#     __doc__ = """
# C = ModCategorical(name, p, minval, step[, trace=True, value=None,
#    rseed=False, observed=False, cache_depth=2, plot=None, verbose=0])
#
# Stochastic variable with ModCategorical distribution.
# Parents are: p, minval, step.
#
# If parent p is Dirichlet and has length k-1, an implicit k'th
# category is assumed to exist with associated probability 1-sum(p.value).
#
# Otherwise parent p's value should sum to 1.
#
# Docstring of mod_categorical_like (case where P is not a Dirichlet):
#     """\
#     + mod_categorical_like.__doc__ +\
#     """
# Docstring of mod_categorical_like (case where P is a Dirichlet):
#     """\
#     + mod_categorical_like.__doc__
#
#
#     parent_names = ['p', 'minval', 'step']
#
#     def __init__(self, name, p, minval=0, step=1, value=None, dtype=np.float, observed=False, size=1, trace=True, rseed=False, cache_depth=2, plot=None, verbose=0, **kwds):
#
#         if value is not None:
#             if np.isscalar(value):
#                 self.size = 1
#             else:
#                 self.size = len(value)
#         else:
#             self.size = size
#
#         if isinstance(p, Dirichlet):
#             Stochastic.__init__(self, logp=valuewrapper(mod_categorical_like), doc='A ModCategorical random variable', name=name,
#                 parents={'p':p,'minval':minval,'step':step}, random=bind_size(rmod_categor, self.size), trace=trace, value=value, dtype=dtype,
#                 rseed=rseed, observed=observed, cache_depth=cache_depth, plot=plot, verbose=verbose, **kwds)
#         else:
#             Stochastic.__init__(self, logp=valuewrapper(mod_categorical_like), doc='A ModCategorical random variable', name=name,
#                 parents={'p':p,'minval':minval,'step':step}, random=bind_size(rmod_categorical, self.size), trace=trace, value=value, dtype=dtype,
#                 rseed=rseed, observed=observed, cache_depth=cache_depth, plot=plot, verbose=verbose, **kwds)

def mod_rmultinom(n,p):
    return rmultinomial(n,extend_dirichlet(p))


def mod_multinom_like(x,n,p):
    return multinomial_like(x,n,extend_dirichlet(p))

class Multinomial(Stochastic):
    """
M = Multinomial(name, n, p, trace=True, value=None,
   rseed=False, observed=False, cache_depth=2, plot=None])

A multinomial random variable. Parents are p, minval, step.

If parent p is Dirichlet and has length k-1, an implicit k'th
category is assumed to exist with associated probability 1-sum(p.value).

Otherwise parent p's value should sum to 1.
    """

    parent_names = ['n', 'p']

    def __init__(self, name, n, p, trace=True, value=None, rseed=False, observed=False, cache_depth=2, plot=None, verbose=None, **kwds):

        if isinstance(p, Dirichlet):
            Stochastic.__init__(self, logp=valuewrapper(mod_multinom_like), doc='A Multinomial random variable', name=name,
                parents={'n':n,'p':p}, random=mod_rmultinom, trace=trace, value=value, dtype=np.int, rseed=rseed,
                observed=observed, cache_depth=cache_depth, plot=plot, verbose=verbose, **kwds)
        else:
            Stochastic.__init__(self, logp=valuewrapper(multinomial_like), doc='A Multinomial random variable', name=name,
                parents={'n':n,'p':p}, random=rmultinomial, trace=trace, value=value, dtype=np.int, rseed=rseed,
                observed=observed, cache_depth=cache_depth, plot=plot, verbose=verbose, **kwds)

def Impute(name, dist_class, values, missing=None, **parents):
    """
    This function accomodates missing elements for the data of simple
    Stochastic distribution subclasses. The masked_values argument is an
    object of type numpy.ma.MaskedArray, which contains the raw data and
    a boolean mask indicating missing values. The resulting list contains
    a list of stochastics of type dist_class, with the extant values as data
    stochastics and the missing values as variable stochastics.

    :Arguments:
      - name : string
        Name of the data stochastic
      - dist_class : Stochastic
        Stochastic subclass such as Poisson, Normal, etc.
      - values : numpy.ma.core.MaskedArray or iterable
        A masked array with missing elements (where mask=True, value is assumed missing),
        or an iterable that contains missing elements, identified by 'missing' argument.
<<<<<<< HEAD
	NaNs are considered missing by default if values is not a masked array. 
=======
	NaNs are considered missing by default if values is not a masked array.
>>>>>>> 7253fb0d
      - missing (optional): obj
        A placeholder value that indicates missing data values. Only required if 'values'
        is not a masked array already.
      - parents (optional): dict
        Arbitrary keyword arguments.
    """
    masked_values = values
    if not type(masked_values) == np.ma.core.MaskedArray:
        # Generate mask
<<<<<<< HEAD
        mask = np.logical_or(np.array(values) == missing, np.isnan(values))
        # Generate masked array  
=======
        mask = np.array([y is missing for y in values])
        # Generate masked array
>>>>>>> 7253fb0d
        masked_values = np.ma.masked_array(values, mask)

    # Initialise list
    vars = []
    for i in xrange(len(masked_values)):

        # Name of element
        this_name = name + '[%i]'%i
        # Dictionary to hold parents
        these_parents = {}
        # Parse parents
        for key, parent in parents.iteritems():

            try:
                # If parent is a PyMCObject
                size = np.size(parent.value)
            except AttributeError:
                size = np.size(parent)

            if size == len(masked_values):
                these_parents[key] = Lambda(key + '[%i]'%i, lambda p=parent, i=i: p[i])
            else:
                these_parents[key] = parent

        if masked_values.mask[i]:
            # Missing values
            vars.append(dist_class(this_name, **these_parents))
        else:
            # Observed values
            vars.append(dist_class(this_name, value=masked_values[i], observed=True, **these_parents))
    return vars

ImputeMissing = Impute

if __name__ == "__main__":
    import doctest
    doctest.testmod()


<|MERGE_RESOLUTION|>--- conflicted
+++ resolved
@@ -76,7 +76,7 @@
 
 def bind_size(randfun, shape):
     def newfun(*args, **kwargs):
-        return randfun(size=shape, *args, **kwargs)
+        return np.reshape(randfun(size=shape, *args, **kwargs),shape)
     newfun.scalar_version = randfun
     return newfun
 
@@ -225,8 +225,7 @@
 
                 if random is not None:
                     random = bind_size(random, bindshape)
-                    pv = (pymc.DictContainer(parents).value)
-                    test_val = random(**pv)
+
 
             elif 'size' in kwds.keys():
                 raise ValueError, 'No size argument allowed for multivariate stochastic variables.'
@@ -2772,11 +2771,7 @@
       - values : numpy.ma.core.MaskedArray or iterable
         A masked array with missing elements (where mask=True, value is assumed missing),
         or an iterable that contains missing elements, identified by 'missing' argument.
-<<<<<<< HEAD
-	NaNs are considered missing by default if values is not a masked array. 
-=======
 	NaNs are considered missing by default if values is not a masked array.
->>>>>>> 7253fb0d
       - missing (optional): obj
         A placeholder value that indicates missing data values. Only required if 'values'
         is not a masked array already.
@@ -2786,13 +2781,8 @@
     masked_values = values
     if not type(masked_values) == np.ma.core.MaskedArray:
         # Generate mask
-<<<<<<< HEAD
         mask = np.logical_or(np.array(values) == missing, np.isnan(values))
         # Generate masked array  
-=======
-        mask = np.array([y is missing for y in values])
-        # Generate masked array
->>>>>>> 7253fb0d
         masked_values = np.ma.masked_array(values, mask)
 
     # Initialise list
