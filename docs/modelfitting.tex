PyMC probability models are linked collections of nodes. These nodes are only informed by the values of their parents. \code{Deterministic} instances can compute their values given their parents' values, \code{Stochastic} instances can compute their log-probabilities or draw new values, and \code{Potential} instances can compute their log-probabilities. Fitting probability models requires larger-scale coordination and communication.

PyMC provides three objects that fit models:
\begin{itemize}
    \item \code{MCMC}, which coordinates Markov chain Monte Carlo algorithms. The actual work of updating stochastic variables conditional on the rest of the model is done by \code{StepMethod} objects, which are described in this chapter.
    \item \code{MAP}, which computes maximum \emph{a posteriori} estimates.
    \item \code{NormApprox}, which computes the `normal approximation' \citep{gelman}: the joint distribution of all stochastic variables in a model is approximated as normal using local information at the maximum \emph{a posteriori} estimate.
\end{itemize}

All three objects are subclasses of \code{Model}, which is PyMC's base class for fitting methods. \code{MCMC} and \code{NormApprox}, both of which can produce samples from the posterior, are subclasses of \code{Sampler}, which is PyMC's base class for Monte Carlo fitting methods. \code{Sampler} provides a generic sampling loop method and database support for storing large sets of joint samples. These base classes implement some basic methods that are inherited by the three implemented fitting methods, so they are documented at the end of this chapter. %Sampling loops can optionally be run interactively, meaning the user can pause sampling at any time, return to the Python prompt, check progress, and make adjustments.

\section{Creating models} \label{sec:ModelInstantiation}
The first argument to any fitting method's \code{init} method, including that of \code{MCMC}, is called \code{input}. The \code{input} argument can be just about anything; once you have defined the nodes that make up your model, you shouldn't even have to think about how to wrap them in a \code{Model} instance. Some examples of model instantiation using nodes \code{a}, \code{b} and \code{c} follow:
\begin{itemize}
    \item \code{M = Model(set([a,b,c]))}
    \item \code{M = Model(\{`a': a, `d': [b,c]\})} In this case, $M$ will expose $a$ and $d$ as attributes: \code{M.a} will be $a$, and \code{M.d} will be \code{[b,c]}.
    \item \code{M = Model([[a,b],c])}
    \item If file \code{MyModule} contains the definitions of \code{a}, \code{b} and \code{c}:
   \begin{verbatim}
import MyModule
M = Model(MyModule)
    \end{verbatim}
    In this case, $M$ will expose $a$, $b$ and $c$ as attributes.
    \item Using a `model factory' function:
    \begin{verbatim}
def make_model(x):
    a = Exponential('a',.5,beta=x)

    @deterministic
    def b(a=a):
        return 100-a

    @stochastic
    def c(value=.5, a=a, b=b);
        return (value-a)**2/b

    return locals()

M = Model(make_model(3))
    \end{verbatim}
    In this case, $M$ will also expose $a$, $b$ and $c$ as attributes.
\end{itemize}

\hypertarget{model}{}
\subsection[The Model class]{The \code{Model} class} \label{sec:Model}
\pdfbookmark[1]{The Model class}{model}
\code{Model} serves as a container for probability models and as a base class for the classes responsible for model fitting, such as \code{MCMC}. Like any Python class, its properties are inherited by subclasses.

\code{Model}'s init method takes the following arguments:
\begin{description}
    \item[\code{input}:] Some collection of PyMC nodes defining a probability model. These may be stored in a list, set, tuple, dictionary, array, module, or any object with a \code{__dict__} attribute.
    \item[\code{verbose} (optional):] An integer controlling the verbosity of the model's output.
\end{description}

Models' useful methods are:
\begin{description}
    \item[\code{draw_from_prior()}:] Sets all stochastic variables' values to new random values, which would be a sample from the joint distribution if all data and \code{Potential} instances' log-probability functions returned zero. If any stochastic variables lack a \code{random()} method, PyMC will raise an exception.
    \item[\code{seed()}:] Same as \code{draw_from_prior}, but only \code{stochastics} whose \code{rseed} attribute is not \code{None} are changed.
    \item[\code{find_generations():}] Sets the \code{generations} attribute. This attribute is a list whose elements are sets of stochastic variables. The zeroth set has no extended parents in the model, the first set only has extended parents in the zeroth set, and so on.
\end{description}

The helper function \code{graph} produces graphical representations of models \cite[see]{Jordan:2004p5439}.

Models have the following important attributes:
\begin{itemize}
    \item \code{variables}
    \item \code{stochastics}
    \item \code{potentials}
    \item \code{deterministics}
    \item \code{data_stochastics}
    \item \code{step_methods}
    \item \code{value}
\end{itemize}

In addition, models expose each node they contain as an attribute. For instance, if model \code{M} were produced from model (\ref{disastermodel}) \code{M.s} would return the switchpoint variable. It's a good idea to give each variable a unique name if you want to access them this way.


\hypertarget{MAP}{}
\section{Maximum \emph{a posteriori} estimates} \label{sec:MAP}
\pdfbookmark[1]{Maximum a posteriori estimates}{model}

The \code{MAP} class sets all stochastic variables to their maximum \emph{a posteriori} values using functions in SciPy's \code{optimize} package. SciPy must be installed to use it. \code{MAP} can only handle variables whose dtype is \code{float}, so it will not work on model \ref{disastermodel}. To fit the model in \file{examples/gelman_bioassay.py} using \code{MAP}, do the following
\begin{verbatim}
>>> import gelman_bioassay
>>> M = MAP(gelman_bioassay)
>>> M.fit()
\end{verbatim}
This call will cause $M$ to fit the model using Nelder-Mead optimization, which does not require derivatives. The variables in \code{gelman_bioassay} have now been set to their maximum \emph{a posteriori} values:
\begin{verbatim}
>>> M.alpha.value
array(0.8465892309923545)
>>> M.beta.value
array(7.7488499785334168)
\end{verbatim}
In addition, the AIC and BIC of the model are now available:
\begin{verbatim}
>>> M.AIC
7.9648372671389458
>>> M.BIC
6.7374259893787265
\end{verbatim}

\bigskip
\code{MAP} has two useful methods:
\begin{description}
    \item[\code{fit(method ='fmin', iterlim=1000, tol=.0001)}:] The optimization method may be \code{fmin}, \code{fmin_l_bfgs_b}, \code{fmin_ncg}, \code{fmin_cg}, or \code{fmin_powell}. See the documentation of SciPy's \code{optimize} package for the details of these methods. The \code{tol} and \code{iterlim} parameters are passed to the optimization function under the appropriate names.
    \item[\code{revert_to_max()}:] If the values of the constituent stochastic variables change after fitting, this function will reset them to their maximum \emph{a posteriori} values.
\end{description}
If you're going to use an optimization method that requires derivatives, \code{MAP}'s \code{init} method can take additional parameters \code{eps} and \code{diff_order}. \code{diff_order}, which must be an integer, specifies the order of the numerical approximation (see the SciPy function \code{derivative}). The step size for numerical derivatives is controlled by \code{eps}, which may be either a single value or a dictionary of values whose keys are variables (actual objects, not names).

The useful attributes of \code{MAP} are:
\begin{description}
    \item[\code{logp}:] The joint log-probability of the model.
    \item[\code{logp_at_max}:] The maximum joint log-probability of the model.
    % \item[\code{len}:] The total number of elements in all the stochastic variables in the model with \code{observed=False}.
    % \item[\code{data_len}:] The total number number of elements in all the stochastic variables in the model with \code{observed=True}.
    \item[\code{AIC}:] Akaike's information criterion for this model \citep{Akaike:1973aj,Burnham:2002ic}.
    \item[\code{BIC}:] The Bayesian information criterion for this model \citep{Schwarz:1978ud}.
\end{description}

One use of the \code{MAP} class is finding reasonable initial states for MCMC chains. Note that multiple \code{Model} subclasses can handle the same collection of nodes.

\hypertarget{norm-approx}{}
\section{Normal approximations} \label{sec:norm-approx}
\pdfbookmark[1]{Normal approximations}{norm-approx}

The \code{NormApprox} class extends the \code{MAP} class by approximating the posterior covariance of the model using the Fisher information matrix, or the Hessian of the joint log probability at the maximum. To fit the model in \file{examples/gelman_bioassay.py} using \code{NormApprox}, do:
\begin{verbatim}
>>> N = NormApprox(gelman_bioassay)
>>> N.fit()
\end{verbatim}
The approximate joint posterior mean and covariance of the variables are available via the attributes \code{mu} and \code{C}:
\begin{verbatim}
>>> N.mu[N.alpha]
array([ 0.84658923])
>>> N.mu[N.alpha, N.beta]
array([ 0.84658923,  7.74884998])
>>> N.C[N.alpha]
matrix([[ 1.03854093]])
>>> N.C[N.alpha, N.beta]
matrix([[  1.03854093,   3.54601911],
        [  3.54601911,  23.74406919]])
\end{verbatim}
As with \code{MAP}, the variables have been set to their maximum \emph{a posteriori} values (which are also in the \code{mu} attribute) and the AIC and BIC of the model are available.

In addition, it's now possible to generate samples from the posterior as with \code{MCMC}:
\begin{verbatim}
>>> N.sample(100)
>>> N.trace('alpha')[::10]
array([-0.85001278,  1.58982854,  1.0388088 ,  0.07626688,  1.15359581,
       -0.25211939,  1.39264616,  0.22551586,  2.69729987,  1.21722872])
>>> N.trace('beta')[::10]
array([  2.50203663,  14.73815047,  11.32166303,   0.43115426,
        10.1182532 ,   7.4063525 ,  11.58584317,   8.99331152,
        11.04720439,   9.5084239 ])
\end{verbatim}
Any of the database backends can be used (chapter \ref{chap:database}).

\bigskip
In addition to the methods and attributes of \code{MAP}, \code{NormApprox} provides the following methods:
\begin{description}
    \item[\code{sample(iter)}:] Samples from the approximate posterior distribution are drawn and stored.
    \item[\code{isample(iter)}:] An `interactive' version of \code{sample()}: sampling can be paused, returning control to the user.
    \item[\code{draw}:] Sets all variables to random values drawn from the approximate posterior.
\end{description}
It provides the following additional attributes:
\begin{description}
    \item[\code{mu}:] A special dictionary-like object that can be keyed with multiple variables. \code{N.mu[p1, p2, p3]} would return the approximate posterior mean values of stochastic variables \code{p1}, \code{p2} and \code{p3}, ravelled and concatenated to form a vector.
    \item[\code{C}:] Another special dictionary-like object. \code{N.C[p1, p2, p3]} would return the approximate posterior covariance matrix of stochastic variables \code{p1}, \code{p2} and \code{p3}. As with \code{mu}, these variables' values are ravelled and concatenated before their covariance matrix is constructed.
\end{description}

\hypertarget{mcmc}{}
\section[Markov chain Monte Carlo: the MCMC class]{Markov chain Monte
Carlo: the \code{MCMC} class} \label{sec:mcmc}
\pdfbookmark[1]{The MCMC class}{mcmc}

The \code{MCMC} class implements PyMC's core business: producing `traces' for a model's variables which, with careful thinning, can be considered independent joint samples from the posterior. See chapter \ref{chap:tutorial} for an example of basic usage.

\code{MCMC}'s primary job is to create and coordinate a collection of `step methods', each of which is responsible for updating one or more variables. The available step methods are described below. Instructions on how to create your own step method are available in chapter \ref{chap:extending}.

\code{MCMC} provides the following useful methods:
\begin{description}
    \item[\code{sample(iter, burn=0, thin=1, tune\_interval=1000, tune\_throughout=True, save\_interval=None, verbose=0)}:] Runs the MCMC algorithm and produces the traces. The \code{iter} argument controls the total number of MCMC iterations. No tallying will be done during the first \code{burn} iterations; these samples will be forgotten. After this burn-in period, tallying will be done each \code{thin} iterations. Tuning will be done each \code{tune\_interval} iterations. If \code{tune\_throughout=False}, no more tuning will be done after the burnin period. The model state will be saved every \code{save\_interval} iterations, if given.
    \item[\code{isample(iter, burn=0, thin=1, tune\_interval=1000, tune\_throughout=True, save\_interval=None, verbose=0)}:] An interactive version of \code{sample}. The sampling loop may be paused at any time, returning control to the user.
    \item[\code{use_step_method(method, *args, **kwargs)}:] Creates an instance of step method class \code{method} to handle some stochastic variables. The extra arguments are passed to the \code{init} method of \code{method}. Assigning a step method to a variable manually will prevent the \code{MCMC} instance from automatically assigning one. However, you may handle a variable with multiple step methods.
    % \item[\code{assign_step_methods()}:] Assigns step methods to all stochastic variables that do not currently have any. This method is called whenever \code{sample} or \code{isample} is called, but it can be useful to call it directly to see what the default step methods will be.

    % A variable is assigned a step method as follows: each eligible \code{StepMethod} subclass in existence is allowed to inspect the variable in question and determine its competence to handle the variable, on a scale of 0 to 3. An instance of the highest bidder is created to handle the variable.
    \item[\code{goodness()}:] Calculates goodness-of-fit (GOF) statistics according to \cite{Brooks:2000il}.
    \item[\code{save\_state()}:] Saves the current state of the sampler, including all stochastics, to the database. This allows the sampler to be reconstituted at a later time to resume sampling. This is not supported yet for the RDBMS backends, sqlite and mysql.
    \item[\code{restore\_state()}:] Restores the sampler to the state stored in the database.
	 \item[\code{stats()}:] Generate summary statistics for all nodes in the model.
    \item[\code{remember(trace\_index)}:] Set all variables' values from frame \code{trace\_index} in the database.
\end{description}

MCMC samplers' step methods can be accessed via the \code{\textbf{step_method_dict}} attribute. \code{M.step_method_dict[x]} returns a list of the step methods \code{M} will use to handle the stochastic variable \code{x}.

After sampling, the information tallied by a \code{MCMC} instance \code{M}  can be queried via \code{M.db.trace_names}. In addition to the values of variables, tuning information for adaptive step methods is generally tallied. These `traces' can be plotted to verify that tuning has in fact terminated.

You can produce `traces' for arbitrary functions with zero arguments as well. If you issue the command \code{M._funs_to_tally('trace_name') = f} before sampling begins, then each time the model variables' values are tallied \code{f} will be called with no arguments, and the return value will be tallied. After sampling ends you can retrieve the trace as \code{M.trace['trace_name']}

\hypertarget{sampler}{}
\subsection[The Sampler class]{The \code{Sampler} class} \label{sec:Sampler}
\pdfbookmark[1]{The Sampler class}{sampler}
\code{MCMC} is a subclass of a more general class called \code{Sampler}. Samplers fit models with Monte Carlo fitting methods, which characterize the posterior distribution by approximate samples from it. They are initialized as follows: \code{Sampler(input=None, db='ram', name='Sampler', reinit_model=True, calc_deviance=False)}. The \code{input} argument is a module, list, tuple, dictionary, set, or object that contains all elements of the model, the \code{db} argument indicates which database backend should be used to store the samples (see chapter \ref{chap:database}), \code{reinit\_model} is a boolean flag that indicates whether the model should be re-initialised before running, and \code{calc\_deviance} is a boolean flag indicating whether deviance should be calculated for the model at each iteration. Samplers have the following important methods:
\begin{description}
    \item[\code{sample(iter, length=None, verbose=0)}:] Samples from the joint distribution. The \code{iter} argument controls how many times the sampling loop will be run, and the \code{length} argument controls the initial size of the database that will be used to store the samples.
    \item[\code{isample(iter, length=None, verbose=0)}:] The same as \code{sample}, but the sampling is done interactively: you can pause sampling at any point and be returned to the Python prompt to inspect progress and adjust fitting parameters. While sampling is paused, the following methods are useful:
    \begin{description}
        \item[\code{icontinue()}:] Continue interactive sampling.
        \item[\code{halt()}:] Truncate the database and clean up.
    \end{description}
    \item[\code{tally()}:] Write all variables' current values to the database. The actual write operation depends on the specified database backend.
    %\item[\code{draw()}:] Not currently used. In future Monte Carlo fitting methods that aren't MCMC, such as importance samplers, the \code{draw()} method will be responsible for drawing approximate samples from the joint distribution (by setting the values of all the stochastic variables in the model).
    \item[\code{save\_state()}:] Saves the current state of the sampler, including all stochastics, to the database. This allows the sampler to be reconstituted at a later time to resume sampling. This is not supported yet for the RDBMS backends, sqlite and mysql.
    \item[\code{restore\_state()}:] Restores the sampler to the state stored in the database.
	 \item[\code{stats()}:] Generate summary statistics for all nodes in the model.
    \item[\code{remember(trace\_index)}:] Set all variables' values from frame \code{trace\_index} in the database. Note that the \code{trace_index} is different from the current iteration, since not all samples are necessarily saved due to burning and thinning.
\end{description}

In addition, the sampler attribute \code{deviance} is a deterministic variable valued as the model's deviance at its current state.


\hypertarget{step-method}{}
\section{Step methods} \label{sec:stepmethod}
\pdfbookmark[0]{Step methods}{step-method}


Step method objects handle individual stochastic variables, or sometimes groups of them. They are responsible for making the variables they handle take single MCMC steps conditional on the rest of the model. Each subclass of \code{StepMethod} implements a method called \code{step()}, which is called by \code{MCMC}. Step methods with adaptive tuning parameters can optionally implement a method called \code{tune()}, which causes them to assess performance so far and adjust.

The major subclasses of \code{StepMethod} are \code{Metropolis},
\code{AdaptiveMetropolis} and \code{Gibbs}. PyMC provides several flavors of the
basic Metropolis steps, but the Gibbs steps are not ready for use as of the
current release. %However, because it is feasible to write Gibbs step methods
for particular applications, the \code{Gibbs} base class will be documented
here.

\hypertarget{metropolis}{}
\subsection{Metropolis step methods} \label{metropolis}
\pdfbookmark[1]{Metropolis step methods}{metropolis}

\code{Metropolis} and subclasses implement Metropolis-Hastings steps. To tell an \code{MCMC} object $M$ to handle a variable $x$ with a Metropolis step method, you might do the following:
\begin{verbatim}
M.use_step_method(Metropolis, x, proposal_sd=1., proposal_distribution='Normal')
\end{verbatim}

\code{Metropolis} itself handles float-valued variables, and subclasses \code{DiscreteMetropolis} and \code{BinaryMetropolis} handle integer- and boolean-valued variables, respectively. Subclasses of \code{Metropolis} must implement the following methods:
\begin{description}
    \item[\code{propose()}:] Sets the values of the variables handled by the Metropolis step method to proposed values.
    \item[\code{reject()}:] If the Metropolis-Hastings acceptance test fails, this method is called to reset the values of the variables to their values before \code{propose()} was called.
\end{description}
Note that there is no \code{accept()} method; if a proposal is accepted, the variables' values are simply left alone. Subclasses that use proposal distributions other than symmetric random-walk may specify the `Hastings factor' by changing the \code{hastings\_factor} method. See chapter \ref{chap:extending} for an example.

\code{Metropolis}' \texttt{init} method takes the following arguments:
\begin{description}
   \item[\code{stochastic}:] The variable to handle.
   \item[\code{proposal_sd}:] A float or array of floats. This sets the
    default proposal standard deviation if the proposal distribution is normal.
   \item[\code{scale}:] A float, defaulting to 1. If the \code{scale} argument is provided but not \code{proposal_sd}, \code{proposal\_sd} is computed as follows:
   \begin{verbatim}
   if all(self.stochastic.value != 0.):
       self.proposal_sd = ones(shape(self.stochastic.value)) * \
                           abs(self.stochastic.value) * scale
   else:
       self.proposal_sd = ones(shape(self.stochastic.value)) * scale
   \end{verbatim}
   \item[\code{proposal_distribution}:] A string indicating which distribution should be used for proposals. Current options are \code{'Normal'} and \code{'Prior'}. If \code{proposal_distribution=None}, the proposal distribution is chosen automatically. It is set to \code{'Prior'} if the variable has no children and has a random method, and to \code{'Normal'} otherwise.
   \item[\code{verbose}:] An integer. By convention, $0$ indicates minimal output and $2$ indicates maximum verbosity.
\end{description}

Although the \code{proposal\_sd} attribute is fixed at creation, Metropolis step methods adjust this initial value using an attribute called \code{adaptive_scale_factor}. When \code{tune()} is called, the acceptance ratio of the step method is examined and this scale factor is updated accordingly. If the proposal distribution is normal, proposals will have standard deviation \code{self.proposal\_sd * self.adaptive_scale_factor}.

By default, tuning will continue throughout the sampling loop, even after the burnin period is over. This can be changed via the \texttt{tune\_throughout} argument to \texttt{MCMC.sample}. If an adaptive step method's \texttt{tally} flag is set (the default for \texttt{Metropolis}), a trace of its tuning parameters will be kept. If you allow tuning to continue throughout the sampling loop, it is important to verify that the `Diminishing Tuning' condition of \cite{tuning} is satisfied: the amount of tuning should decrease to zero, or tuning should become very infrequent.

If a Metropolis step method handles an array-valued variable, it proposes all elements independently but simultaneously. That is, it decides whether to accept or reject all elements together but it does not attempt to take the posterior correlation between elements into account. The \code{AdaptiveMetropolis} class (see below), on the other hand, does make correlated proposals.

\subsubsection[The AdaptiveMetropolis class]{The
\code{AdaptiveMetropolis} class}
\label{subsec:AM}
The \code{AdaptativeMetropolis} (AM) step method works like a regular Metropolis
step method, with the exception that its variables are block-updated using a
multivariate jump distribution whose covariance is tuned during sampling.
Although the chain is non-Markovian, it has correct ergodic properties (see
\cite{Haario:2001lr}).

To tell an \code{MCMC} object $M$ to handle variables $x$, $y$ and $z$ with an
\code{AdaptiveMetropolis} instance, you might do the following:
\begin{verbatim}
   M.use_step_method(AdaptiveMetropolis, [x,y,z], \
                      scales={'x':1, 'y':2, 'z':.5}, delay=10000)
\end{verbatim}

\code{AdaptativeMetropolis}' init method takes the following arguments:
% cov=None, delay=1000, scales=None, interval=200, greedy=True,verbose=0
\begin{description}
   \item[\code{stochastics}:] The stochastic variables to handle. These will be
updated jointly.
   \item[\code{cov} (optional):] An initial covariance matrix. Defaults to the
identity matrix, adjusted according to the \code{scales} argument.
   \item[\code{delay} (optional):] The number of iterations to delay before
computing the empirical covariance matrix.
   \item[\code{scales} (optional):] The initial covariance matrix will be
diagonal, and its diagonal elements will be set to \code{scales} times the
stochastics' values, squared.
   \item[\code{interval} (optional):] The number of iterations between updates
of the covariance matrix. Defaults to 1000.
   \item[\code{greedy} (optional):] If \code{True}, only accepted jumps will be
counted toward the delay before the covariance is first computed. Defaults to
\code{True}.
   \item[\code{verbose}:] An integer from 0 to 3 controlling the verbosity of
the step method's printed output.
\end{description}

In this algorithm, jumps are proposed from a multivariate normal
distribution with covariance matrix $\Sigma$. The algorithm first iterates
until \code{delay} samples have been drawn (if \code{greedy} is true, until
\code{delay} jumps have been accepted). At this point, $\Sigma$ is given
the value of the empirical covariance of the trace so far and sampling
resumes. The covariance is then updated each \code{interval}
iterations throughout the entire sampling run\footnote{The covariance is
estimated recursively from the previous value and the last \code{interval}
samples, instead of computing it each time from the entire trace.}. It is
this constant adaptation of the proposal distribution that makes the chain
non-Markovian.

\subsubsection[The DiscreteMetropolis class]{The
\code{DiscreteMetropolis} class}
This class is just like \code{Metropolis}, but specialized to handle
\code{Stochastic} instances with dtype \code{int}. The jump proposal
distribution can either be \code{'Normal'}, \code{'Prior'} or \code{'Poisson'}.
In the normal case, the proposed value is drawn from a normal distribution
centered at the current value and then rounded to the
nearest integer. In the Poisson case, the proposed value is obtained by adding
or substracting (with equal probability) a random value drawn from a Poisson
<<<<<<< HEAD
distribution. 
=======
distribution.
>>>>>>> 7253fb0d

\subsubsection[The BinaryMetropolis class]{The
\code{BinaryMetropolis} class}
This class is specialized to handle \code{Stochastic} instances with dtype
\code{bool}.

For array-valued variables, \code{BinaryMetropolis} can be set to propose from
the prior by passing in \code{dist="Prior"}. Otherwise, the argument
\code{p_jump} of the init method specifies how probable a change is. Like
\code{Metropolis}' attribute \code{proposal_sd}, \code{p_jump} is tuned
throughout the sampling loop via \code{adaptive_scale_factor}.

For scalar-valued variables, \code{BinaryMetropolis} behaves like a Gibbs
sampler, since this requires no additional expense. The \code{p_jump} and
\code{adaptive_scale_factor} parameters are not used in this case.

% ==========================================================
% = We can uncomment this when we actually release them... =
% ==========================================================
% \hypertarget{gibbs}{}
% \subsection{Gibbs step methods} \label{gibbs}
% \pdfbookmark[1]{Gibbs step methods}{gibbs}
%
% Conjugate submodels (see \cite{gelman}) can be handled by Gibbs step methods rather than the default Metropolis methods. Gibbs step methods are Metropolis methods whose acceptance rate is always 1. They can be convenient because they relieve the user from having to worry about tuning the acceptance rate, but they can be computationally expensive. When variables are highly dependent on one another, better mixing can often be obtained by using \code{AdaptiveMetropolis} even when Gibbs step methods are available.
%
% Alpha versions of Gibbs step methods handling the following conjugate submodels are available in the \code{sandbox} module, but they are not recommended and will not be assigned automatically:
% \begin{itemize}
%     \item Gamma-Gamma
%     \item Gamma-Exponential
%     \item Gamma-Poisson
%     \item Gamma-Normal
%     \item Beta-Geometric
%     \item Beta-Binomial
%     \item Wishart-Multivariate Normal (represented by the \code{MvNormal} class, which is parameterized by precision)
%     \item Dirichlet-Multinomial.
%     \item Normal-Normal (or Normal-MvNormal, etc.) (requires \code{cvxopt}, \href{http://abel.ee.ucla.edu/cvxopt}{http://abel.ee.ucla.edu/cvxopt} )
% \end{itemize}
% However, if you implement a custom Gibbs step method, subclassing the \code{Gibbs} class will ensure interopera
%
% Gibbs step methods have the following class attributes:
% \begin{itemize}
%     \item \code{child_class}: The step method can handle variables whose children are all of this class. \code{GammaNormal.child_class} is \code{Normal}, for example.
%     \item \code{parent_label}: The target variable's children must refer to it by this label. \code{GammaNormal.parent_label} is \code{'mu'}.
%     \item \code{target_class}: The target variable should be of this class for the submodel to be fully conjugate. \code{GammaNormal.target_class} is \code{Gamma}.
%     \item \code{linear_OK}: A flag indicating whether the variable's children can depend on a multiple of the variable. Such multiples must be implemented via the \code{Deterministic} subclass \code{LinearCombination}.
% \end{itemize}
%
% A Gibbs step method can handle variables that are not of their target class, as long as all their children are of the appropriate class. If this is the case, the step method's \code{conjugate} attribute will be set to \code{False} and its acceptance rate will no longer be 1.
%
% Gibbs step methods are easy to use manually. To tell an \code{MCMC}
% object $M$ to handle a variable $x$ using the \code{GammaNormal} class,
% simply use the call
% \begin{verbatim}
%     M.use_step_method(GammaNormal, x)
% \end{verbatim}
%
% To indicate a general preference for Gibbs step methods vs. Metropolis step methods, set the following global integer values:
% \begin{itemize}
%     \item \code{pymc.conjugate_Gibbs_competence}: Applicable Gibbs step methods' competence functions will return this value for variables that are not of their target classes. The default value is 0, meaning that these methods will never be assigned automatically. Set this value to 3 to ensure that Gibbs step methods are always be assigned to conjugate submodels, or to 1.5 to set their priorities between those of \code{Metropolis} and \code{AdaptiveMetropolis}.
%     \item \code{pymc.nonconjugate_Gibbs_competence}: Applicable Gibbs step methods' competence functions will return this value for variables that are of their target classes. The default value is 0, meaning that these methods are never assigned automatically.
% \end{itemize}
%

\subsection{Granularity of step methods: one-at-a-time vs. block updating}
\label{subsec:granularity}
There is currently no way for a stochastic variable to compute individual terms of its log-probability; it is computed all together. This means that updating the elements of a array-valued variable individually would be inefficient, so all existing step methods update array-valued variables together, in a block update.

To update an array-valued variable's elements individually, simply break it up into an array of scalar-valued variables. Instead of this:
\begin{verbatim}
A = Normal('A', value=zeros(100), mu=0., tau=1.)
\end{verbatim}
do this:
\begin{verbatim}
A = [Normal('A_%i'%i, value=0., mu=0., tau=1.) for i in xrange(100)]
\end{verbatim}
An individual step method will be assigned to each element of \code{A} in the latter case, and the elements will be updated individually. Note that \code{A} can be broken up into larger blocks if desired.

\subsection{Automatic assignment of step methods}
Every step method subclass (including user-defined ones) that does not require any \texttt{init} arguments other than the stochastic variable to be handled adds itself to a list called \code{StepMethodRegistry} in the PyMC namespace. If a stochastic variable in an \code{MCMC} object has not been explicitly assigned a step method, each class in \code{StepMethodRegistry} is allowed to examine the variable.

To do so, each step method implements a class method called \code{competence(stochastic)}, whose only argument is a single stochastic variable. These methods return values from 0 to 3; 0 meaning the step method cannot safely handle the variable and 3 meaning it will most likely perform well for variables like this. The \code{MCMC} object assigns the step method that returns the highest competence value to each of its stochastic variables.
<|MERGE_RESOLUTION|>--- conflicted
+++ resolved
@@ -332,11 +332,7 @@
 centered at the current value and then rounded to the
 nearest integer. In the Poisson case, the proposed value is obtained by adding
 or substracting (with equal probability) a random value drawn from a Poisson
-<<<<<<< HEAD
-distribution. 
-=======
 distribution.
->>>>>>> 7253fb0d
 
 \subsubsection[The BinaryMetropolis class]{The
 \code{BinaryMetropolis} class}
